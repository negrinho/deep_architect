"""
Implementation of Regularized Evolution searcher from Zoph et al '18
"""
from __future__ import print_function

from builtins import range
import random
from collections import deque

<<<<<<< HEAD
from darch.search_logging import join_paths, write_jsonfile, read_jsonfile, file_exists
from darch.searchers import (Searcher, unset_hyperparameter_iterator,
=======
from deep_architect.search_logging import join_paths, write_jsonfile
from deep_architect.searchers import (Searcher, unassigned_independent_hyperparameter_iterator,
>>>>>>> d663a775
                             random_specify_hyperparameter)

def mutatable(h):
    return h.get_name().startswith('H.Mutatable')

def mutate(output_lst, user_vs, all_vs, mutatable_fn, search_space_fn):
    mutate_candidates = []
    new_vs = list(user_vs)
    for i, h in enumerate(unassigned_independent_hyperparameter_iterator(output_lst)):
        if mutatable_fn(h):
            mutate_candidates.append(h)
        h.assign_value(all_vs[i])

    # mutate a random hyperparameter
    assert len(mutate_candidates) == len(user_vs)
    m_ind = random.randint(0, len(mutate_candidates) - 1)
    m_h = mutate_candidates[m_ind]
    v = m_h.vs[random.randint(0, len(m_h.vs) - 1)]

    # ensure that same value is not chosen again
    while v == user_vs[m_ind]:
        v = m_h.vs[random.randint(0, len(m_h.vs) - 1)]
    new_vs[m_ind] = v

    inputs, outputs, hs = search_space_fn()
    output_lst = list(outputs.values())
    all_vs = specify_evolution(output_lst, mutatable_fn, new_vs, hs)
    return inputs, outputs, hs, new_vs, all_vs

def random_specify_evolution(output_lst, mutatable_fn, hyperp_lst=None):
    user_vs = []
    all_vs = []
    for h in unassigned_independent_hyperparameter_iterator(output_lst, hyperp_lst):
        v = random_specify_hyperparameter(h)
        if mutatable_fn(h):
            user_vs.append(v)
        all_vs.append(v)
    return user_vs, all_vs

def specify_evolution(output_lst, mutatable_fn, user_vs, hyperp_lst=None):
    vs_idx = 0
    vs = []
    for i, h in enumerate(unassigned_independent_hyperparameter_iterator(output_lst, hyperp_lst)):
        if mutatable_fn(h):
            h.assign_value(user_vs[vs_idx])
            vs.append(user_vs[vs_idx])
            vs_idx += 1
        else:
            v = random_specify_hyperparameter(h)
            vs.append(v)
    return vs

class EvolutionSearcher(Searcher):
    def __init__(self, search_space_fn, mutatable_fn, P, S, regularized=False):
        Searcher.__init__(self, search_space_fn)

        # Population size
        self.P = P
        self.S = S
        # Sample size

        self.population = deque(maxlen=P)
        self.processing = []
        self.regularized = regularized
        self.initializing = True
        self.mutatable = mutatable_fn
        print(self.mutatable)

    def sample(self):
        if self.initializing:
            inputs, outputs, hs = self.search_space_fn()
            user_vs, all_vs = random_specify_evolution(
                list(outputs.values()), self.mutatable, list(hs.values()))
            if len(self.population) >= self.P - 1:
                self.initializing = False
            return inputs, outputs, hs, all_vs, {'user_vs': user_vs, 'all_vs': all_vs}
        else:
            sample_inds = sorted(random.sample(
                list(range(len(self.population))), min(self.S, len(self.population))))
            # delete weakest model
            weak_ind = self.get_weakest_model_index(sample_inds)

            # mutate strongest model
            inputs, outputs, hs = self.search_space_fn()
            user_vs, all_vs, _ = self.population[self.get_strongest_model_index(
                sample_inds)]
            inputs, outputs, hs, new_user_vs, new_all_vs = mutate(
<<<<<<< HEAD
                list(outputs.values()), user_vs, all_vs, self.mutatable, 
=======
                outputs.values(), user_vs, all_vs, self.mutatable,
>>>>>>> d663a775
                self.search_space_fn)

            self.processing.append(self.population[weak_ind])
            del self.population[weak_ind]
            return inputs, outputs, hs, new_all_vs, {'user_vs': new_user_vs, 'all_vs': new_all_vs}

    def update(self, val, cfg_d):
        arc = (cfg_d['user_vs'], cfg_d['all_vs'], val)
        if arc in self.processing:
            self.processing.remove(arc)
        self.population.append((
            cfg_d['user_vs'], 
            cfg_d['all_vs'], 
            val))

    def get_searcher_state_token(self):
        for arc in self.processing:
            if len(self.population) >= self.P:
                break
            self.population.append(arc)
        return {
            "P": self.P,
            "S": self.S,
            "population": list(self.population),
            "regularized": self.regularized,
            "initializing": self.initializing,
        }

    def save_state(self, folder_name):
        state = self.get_searcher_state_token()
        write_jsonfile(state, join_paths([folder_name, 'searcher_state.json']))

    def load(self, folder_name, file_name=None):
        if file_name is None:
            filepath = join_paths([folder_name, 'searcher_state.json'])
        else:
            filepath = join_paths([folder_name, file_name])
        if not file_exists(filepath):
            raise RuntimeError("Load file does not exist")
        
        state = read_jsonfile(filepath)
        self.P = state["P"]
        self.S = state["S"]
        self.regularized = state['regularized']
        self.population = deque(state['population'])
        self.initializing = state['initializing']

<<<<<<< HEAD
=======
    def update(self, val, cfg_d):
        self.population.append((
            cfg_d['user_vs'],
            cfg_d['all_vs'],
            val))
>>>>>>> d663a775

    def get_weakest_model_index(self, sample_inds):
        if self.regularized:
            return sample_inds[0]
        else:
            min_acc = 1.
            min_acc_ind = -1
            for i in range(len(sample_inds)):
                _, _, acc = self.population[sample_inds[i]]
                if acc < min_acc:
                    min_acc = acc
                    min_acc_ind = i
            return sample_inds[min_acc_ind]

    def get_strongest_model_index(self, sample_inds):
        max_acc = 0.
        max_acc_ind = -1
        for i in range(len(sample_inds)):
            _, _, acc = self.population[sample_inds[i]]
            if acc > max_acc:
                max_acc = acc
                max_acc_ind = i
        return sample_inds[max_acc_ind]<|MERGE_RESOLUTION|>--- conflicted
+++ resolved
@@ -7,14 +7,9 @@
 import random
 from collections import deque
 
-<<<<<<< HEAD
-from darch.search_logging import join_paths, write_jsonfile, read_jsonfile, file_exists
-from darch.searchers import (Searcher, unset_hyperparameter_iterator,
-=======
-from deep_architect.search_logging import join_paths, write_jsonfile
-from deep_architect.searchers import (Searcher, unassigned_independent_hyperparameter_iterator,
->>>>>>> d663a775
-                             random_specify_hyperparameter)
+from deep_architect.utils import join_paths, write_jsonfile, read_jsonfile, file_exists
+from deep_architect.searchers.common import Searcher, random_specify_hyperparameter
+from deep_architect.core import unassigned_independent_hyperparameter_iterator
 
 def mutatable(h):
     return h.get_name().startswith('H.Mutatable')
@@ -101,11 +96,7 @@
             user_vs, all_vs, _ = self.population[self.get_strongest_model_index(
                 sample_inds)]
             inputs, outputs, hs, new_user_vs, new_all_vs = mutate(
-<<<<<<< HEAD
                 list(outputs.values()), user_vs, all_vs, self.mutatable, 
-=======
-                outputs.values(), user_vs, all_vs, self.mutatable,
->>>>>>> d663a775
                 self.search_space_fn)
 
             self.processing.append(self.population[weak_ind])
@@ -153,14 +144,6 @@
         self.population = deque(state['population'])
         self.initializing = state['initializing']
 
-<<<<<<< HEAD
-=======
-    def update(self, val, cfg_d):
-        self.population.append((
-            cfg_d['user_vs'],
-            cfg_d['all_vs'],
-            val))
->>>>>>> d663a775
 
     def get_weakest_model_index(self, sample_inds):
         if self.regularized:
