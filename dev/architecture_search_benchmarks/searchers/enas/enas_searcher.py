from __future__ import print_function
from __future__ import division
from builtins import str
from builtins import range
from past.utils import old_div
import sys
import os
import time

import numpy as np
import tensorflow as tf

from .enas_common_ops import stack_lstm

from deep_architect.searchers import (Searcher, unassigned_independent_hyperparameter_iterator,
                             random_specify_hyperparameter)

class ENASSearcher(Searcher):
    def __init__(self,
                 search_space_fn,
                 batch_size=1,
                 num_layers=12,
                 num_branches=6,
                 out_filters=48,
                 lstm_size=32,
                 lstm_num_layers=2,
                 lstm_keep_prob=1.0,
                 tanh_constant=1.5,
                 learning_rate=1e-3,
                 entropy_weight=.1,
                 bl_dec=0.999,
                 skip_target=0.4,
                 skip_weight=0.8,
                 name="controller",
                 *args,
                 **kwargs):
        Searcher.__init__(self, search_space_fn)

        self.batch_size = batch_size
        self.arcs = []
        self.val_accs = []

        self.num_layers = num_layers
        self.num_branches = num_branches
        self.out_filters = out_filters

        self.lstm_size = lstm_size
        self.lstm_num_layers = lstm_num_layers
        self.lstm_keep_prob = lstm_keep_prob
        self.tanh_constant = tanh_constant
        self.learning_rate = learning_rate
        self.entropy_weight = entropy_weight
        self.bl_dec = bl_dec

        self.skip_target = skip_target
        self.skip_weight = skip_weight

        self.name = name

        self.graph = tf.Graph()
        self._create_params()
        self._build_sampler()
        self._build_trainer()
        with self.graph.as_default():
            self.sess = tf.Session()
            self.sess.run(tf.global_variables_initializer())

    def sample(self):
        with self.graph.as_default():
            arc = self.sess.run(self.sample_arc)
        idx = 0
        hyp_values = {}
        for i in range(1, self.num_layers + 1):
            hyp_values['op_' + str(i)] = arc[idx]
            idx += 1
            for j in range(i - 1):
                hyp_values['H.skip_' + str(j) + '_' + str(i) + '-0'] = arc[idx]
                idx += 1

        inputs, outputs, hs = self.search_space_fn()
        vs = []
<<<<<<< HEAD
        for i, h in enumerate(unset_hyperparameter_iterator(list(outputs.values()), list(hs.values()))):
=======
        for i, h in enumerate(unassigned_independent_hyperparameter_iterator(outputs.values(), hs.values())):
>>>>>>> d663a775
            if h.get_name() in hyp_values:
                v = h.vs[hyp_values[h.get_name()]]
                h.assign_value(v)
                vs.append(v)
            else:
                v = random_specify_hyperparameter(h)
                vs.append(v)
        return inputs, outputs, hs, vs, {'arc': arc.tolist()}

    def update(self, val, cfg_d):
        if val != -1:
            self.val_accs.append[val]
            self.arcs.append(cfg_d['arc'])
        if len(self.val_accs) == self.batch_size:
            train_feed = {self.valid_acc: val,
                          self.prev_arc: np.array(cfg_d['arc'])}
            with self.graph.as_default():
                loss, train_step, _= self.sess.run([
                    self.loss,
                    self.train_step,
                    self.train_op], feed_dict=train_feed)
            if train_step % 1 == 0:
<<<<<<< HEAD
                print("Step: %d,    Reward: %f,    Loss:%f" % (train_step, val, loss))
            self.val_accs = []
            self.arcs = []
            
=======
                print "Step: %d,    Reward: %f,    Loss:%f" % (train_step, val, loss)

>>>>>>> d663a775

    def save_state(self, folder_name):
        pass

    def load(self, state):
        pass

    def _create_params(self):
        with self.graph.as_default():
            initializer = tf.random_uniform_initializer(minval=-0.1, maxval=0.1)
            with tf.variable_scope(self.name, reuse=tf.AUTO_REUSE, initializer=initializer):
                with tf.variable_scope("lstm"):
                    self.w_lstm = []
                    for layer_id in range(self.lstm_num_layers):
                        with tf.variable_scope("layer_{}".format(layer_id)):
                            w = tf.get_variable(
                                "w", [2 * self.lstm_size, 4 * self.lstm_size])
                            self.w_lstm.append(w)

                self.g_emb = tf.get_variable("g_emb", [1, self.lstm_size])
                with tf.variable_scope("emb"):
                    self.w_emb = tf.get_variable(
                        "w", [self.num_branches, self.lstm_size])
                with tf.variable_scope("softmax"):
                    self.w_soft = tf.get_variable(
                        "w", [self.lstm_size, self.num_branches])

                with tf.variable_scope("attention"):
                    self.w_attn_1 = tf.get_variable(
                        "w_1", [self.lstm_size, self.lstm_size])
                    self.w_attn_2 = tf.get_variable(
                        "w_2", [self.lstm_size, self.lstm_size])
                    self.v_attn = tf.get_variable("v", [self.lstm_size, 1])

    def _build_sampler(self):
        """Build the sampler ops and the log_prob ops."""
        print("-" * 80)
        print("Build controller sampler")
        with self.graph.as_default():
            anchors = []
            anchors_w_1 = []

            arc_seq = []

            prev_c = [tf.zeros([1, self.lstm_size], tf.float32) for _ in
                    range(self.lstm_num_layers)]
            prev_h = [tf.zeros([1, self.lstm_size], tf.float32) for _ in
                    range(self.lstm_num_layers)]
            inputs = self.g_emb
            for layer_id in range(self.num_layers):
                next_c, next_h = stack_lstm(
                    inputs, prev_c, prev_h, self.w_lstm)
                prev_c, prev_h = next_c, next_h
                logit = tf.matmul(next_h[-1], self.w_soft)
                if self.tanh_constant is not None:
                    logit = self.tanh_constant * tf.tanh(logit)
                branch_id = tf.multinomial(logit, 1)
                branch_id = tf.to_int32(branch_id)
                branch_id = tf.reshape(branch_id, [1])
                arc_seq.append(branch_id)
                inputs = tf.nn.embedding_lookup(self.w_emb, branch_id)

                next_c, next_h = stack_lstm(inputs, prev_c, prev_h, self.w_lstm)
                prev_c, prev_h = next_c, next_h

                if layer_id > 0:
                    query = tf.concat(anchors_w_1, axis=0)
                    query = tf.tanh(query + tf.matmul(next_h[-1], self.w_attn_2))
                    query = tf.matmul(query, self.v_attn)
                    logit = tf.concat([-query, query], axis=1)
                    if self.tanh_constant is not None:
                        logit = self.tanh_constant * tf.tanh(logit)

                    skip = tf.multinomial(logit, 1)
                    skip = tf.to_int32(skip)
                    skip = tf.reshape(skip, [layer_id])
                    arc_seq.append(skip)

                    skip = tf.to_float(skip)
                    skip = tf.reshape(skip, [1, layer_id])
                    inputs = tf.matmul(skip, tf.concat(anchors, axis=0))
                    inputs /= (1.0 + tf.reduce_sum(skip))
                else:
                    inputs = self.g_emb

                anchors.append(next_h[-1])
                anchors_w_1.append(tf.matmul(next_h[-1], self.w_attn_1))

            arc_seq = tf.concat(arc_seq, axis=0)
            self.sample_arc = tf.reshape(arc_seq, [-1])

    def _build_trainer(self):
        with self.graph.as_default():
            self.valid_acc = tf.placeholder(tf.float32, [self.batch_size])
            self.prev_arc = tf.placeholder(tf.int32, [self.batch_size, None])
            reward = self.valid_acc

            anchors = []
            anchors_w_1 = []

            entropys = []
            log_probs = []
            skip_penaltys = []

            prev_c = [tf.zeros([self.batch_size, self.lstm_size], tf.float32) for _ in
                    range(self.lstm_num_layers)]
            prev_h = [tf.zeros([self.batch_size, self.lstm_size], tf.float32) for _ in
                    range(self.lstm_num_layers)]
            inputs = self.g_emb
            skip_targets = tf.constant([1.0 - self.skip_target, self.skip_target],
                                    dtype=tf.float32)
            idx = 0
            for layer_id in range(self.num_layers):
                next_c, next_h = stack_lstm(
                    inputs, prev_c, prev_h, self.w_lstm)
                prev_c, prev_h = next_c, next_h
                logit = tf.matmul(next_h[-1], self.w_soft)
                if self.tanh_constant is not None:
                    logit = self.tanh_constant * tf.tanh(logit)
                branch_id = self.prev_arc[:, idx]
                branch_id = tf.to_int32(branch_id)
                branch_id = tf.reshape(branch_id, [self.batch_size])
                idx += 1

                log_prob = tf.nn.sparse_softmax_cross_entropy_with_logits(
                    logits=logit, labels=branch_id)
                log_probs.append(log_prob)

                entropy = tf.stop_gradient(log_prob * tf.exp(-log_prob))
                entropys.append(entropy)
                
                inputs = tf.nn.embedding_lookup(self.w_emb, branch_id)

                next_c, next_h = stack_lstm(inputs, prev_c, prev_h, self.w_lstm)
                prev_c, prev_h = next_c, next_h

                if layer_id > 0:
                    query = tf.concat(anchors_w_1, axis=0)
                    query = tf.tanh(query + tf.matmul(next_h[-1], self.w_attn_2))
                    query = tf.matmul(query, self.v_attn)
                    logit = tf.concat([-query, query], axis=1)
                    if self.tanh_constant is not None:
                        logit = self.tanh_constant * tf.tanh(logit)

                    skip = self.prev_arc[:, idx: idx + layer_id]
                    skip = tf.to_int32(skip)
                    skip = tf.reshape(skip, [self.batch_size, layer_id])
                    idx += layer_id

                    skip_prob = tf.sigmoid(logit)
                    kl = skip_prob * tf.log(old_div(skip_prob, skip_targets))
                    kl = tf.reduce_sum(kl)
                    skip_penaltys.append(kl)

                    log_prob = tf.nn.sparse_softmax_cross_entropy_with_logits(
                        logits=logit, labels=skip)
                    log_probs.append(tf.reduce_sum(log_prob, keep_dims=True))

                    skip = tf.to_float(skip)
                    skip = tf.reshape(skip, [1, layer_id])
                    inputs = tf.matmul(skip, tf.concat(anchors, axis=0))
                    inputs /= (1.0 + tf.reduce_sum(skip))
                else:
                    inputs = self.g_emb

                anchors.append(next_h[-1])
                anchors_w_1.append(tf.matmul(next_h[-1], self.w_attn_1))

            # self.sample_arc = tf.Print(self.sample_arc, [self.sample_arc], message="AFTER")
            sample_log_prob = tf.reduce_sum(log_probs)

            entropys = tf.stack(entropys)
            sample_entropy = tf.reduce_sum(entropys)

            skip_penaltys = tf.stack(skip_penaltys)
            skip_penaltys = tf.reduce_mean(skip_penaltys)

            reward += self.entropy_weight * sample_entropy

            baseline = tf.Variable(0.0, dtype=tf.float32, trainable=False)
            baseline_update = tf.assign_sub(
                baseline, (1 - self.bl_dec) * (baseline - reward))

            with tf.control_dependencies([baseline_update]):
                reward = tf.identity(reward)

            self.loss = sample_log_prob * (reward - baseline)
            self.loss += self.skip_weight * skip_penaltys

            self.train_step = tf.Variable(
                0, dtype=tf.int32, trainable=False, name="train_step")
            tf_variables = [var
                            for var in tf.trainable_variables() if var.name.startswith(self.name)]
            print("-" * 80)
            for var in tf_variables:
                print(var)

            opt = tf.train.AdamOptimizer(self.learning_rate, beta1=0.0, epsilon=1e-3,
                                    use_locking=True)
            self.train_op = opt.minimize(self.loss, global_step=self.train_step, var_list=tf_variables)<|MERGE_RESOLUTION|>--- conflicted
+++ resolved
@@ -12,8 +12,8 @@
 
 from .enas_common_ops import stack_lstm
 
-from deep_architect.searchers import (Searcher, unassigned_independent_hyperparameter_iterator,
-                             random_specify_hyperparameter)
+from deep_architect.searchers.common import Searcher, random_specify_hyperparameter
+from deep_architect.core import unassigned_independent_hyperparameter_iterator
 
 class ENASSearcher(Searcher):
     def __init__(self,
@@ -79,11 +79,7 @@
 
         inputs, outputs, hs = self.search_space_fn()
         vs = []
-<<<<<<< HEAD
-        for i, h in enumerate(unset_hyperparameter_iterator(list(outputs.values()), list(hs.values()))):
-=======
-        for i, h in enumerate(unassigned_independent_hyperparameter_iterator(outputs.values(), hs.values())):
->>>>>>> d663a775
+        for i, h in enumerate(unassigned_independent_hyperparameter_iterator(list(outputs.values()), list(hs.values()))):
             if h.get_name() in hyp_values:
                 v = h.vs[hyp_values[h.get_name()]]
                 h.assign_value(v)
@@ -106,15 +102,10 @@
                     self.train_step,
                     self.train_op], feed_dict=train_feed)
             if train_step % 1 == 0:
-<<<<<<< HEAD
                 print("Step: %d,    Reward: %f,    Loss:%f" % (train_step, val, loss))
             self.val_accs = []
             self.arcs = []
             
-=======
-                print "Step: %d,    Reward: %f,    Loss:%f" % (train_step, val, loss)
-
->>>>>>> d663a775
 
     def save_state(self, folder_name):
         pass
