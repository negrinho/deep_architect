--- conflicted
+++ resolved
@@ -14,13 +14,8 @@
 
 from dev.architecture_search_benchmarks.searchers.enas.enas_common_ops import stack_lstm
 
-<<<<<<< HEAD
-from darch.searchers import (Searcher, unset_hyperparameter_iterator,
-                             random_specify_hyperparameter, random_specify)
-=======
-from deep_architect.searchers import (Searcher, unassigned_independent_hyperparameter_iterator,
-                             random_specify_hyperparameter)
->>>>>>> d663a775
+from deep_architect.searchers.common import Searcher, random_specify_hyperparameter
+from deep_architect.core import unassigned_independent_hyperparameter_iterator
 
 class ENASEagerSearcher(Searcher):
     def __init__(self,
@@ -85,11 +80,7 @@
 
         inputs, outputs, hs = self.search_space_fn()
         vs = []
-<<<<<<< HEAD
-        for i, h in enumerate(unset_hyperparameter_iterator(list(outputs.values()), list(hs.values()))):
-=======
-        for i, h in enumerate(unassigned_independent_hyperparameter_iterator(outputs.values(), hs.values())):
->>>>>>> d663a775
+        for i, h in enumerate(unassigned_independent_hyperparameter_iterator(list(outputs.values()), list(hs.values()))):
             if h.get_name() in hyp_values:
                 v = h.vs[hyp_values[h.get_name()]]
                 h.assign_value(v)
@@ -103,13 +94,8 @@
         if val != -1:
             loss = self._train(val, cfg_d['arc'])
             if self.train_step % 1 == 0:
-<<<<<<< HEAD
                 print("Step: %d,    Reward: %f,    Loss:%f" % (self.train_step, val, loss.numpy()))
             
-=======
-                print "Step: %d,    Reward: %f,    Loss:%f" % (self.train_step, val, loss.numpy())
-
->>>>>>> d663a775
 
     def save_state(self, folder_name):
         checkpoint_prefix = os.path.join(folder_name, "enas_searcher")
@@ -159,69 +145,7 @@
 
         arc_seq = []
 
-<<<<<<< HEAD
         with tf.device('/gpu:0'):
-=======
-        prev_c = [tf.zeros([1, self.lstm_size], tf.float32) for _ in
-                xrange(self.lstm_num_layers)]
-        prev_h = [tf.zeros([1, self.lstm_size], tf.float32) for _ in
-                xrange(self.lstm_num_layers)]
-        inputs = self.g_emb
-        for layer_id in xrange(self.num_layers):
-            next_c, next_h = stack_lstm(
-                inputs, prev_c, prev_h, self.w_lstm)
-            prev_c, prev_h = next_c, next_h
-            logit = tf.matmul(next_h[-1], self.w_soft)
-            if self.tanh_constant is not None:
-                logit = self.tanh_constant * tf.tanh(logit)
-            branch_id = tf.multinomial(logit, 1)
-            branch_id = tf.to_int32(branch_id)
-            branch_id = tf.reshape(branch_id, [1])
-            arc_seq.append(branch_id)
-            inputs = tf.nn.embedding_lookup(self.w_emb, branch_id)
-
-            next_c, next_h = stack_lstm(inputs, prev_c, prev_h, self.w_lstm)
-            prev_c, prev_h = next_c, next_h
-
-            if layer_id > 0:
-                query = tf.concat(anchors_w_1, axis=0)
-                query = tf.tanh(query + tf.matmul(next_h[-1], self.w_attn_2))
-                query = tf.matmul(query, self.v_attn)
-                logit = tf.concat([-query, query], axis=1)
-                if self.tanh_constant is not None:
-                    logit = self.tanh_constant * tf.tanh(logit)
-
-                skip = tf.multinomial(logit, 1)
-                skip = tf.to_int32(skip)
-                skip = tf.reshape(skip, [layer_id])
-                arc_seq.append(skip)
-
-                skip = tf.to_float(skip)
-                skip = tf.reshape(skip, [1, layer_id])
-                inputs = tf.matmul(skip, tf.concat(anchors, axis=0))
-                inputs /= (1.0 + tf.reduce_sum(skip))
-            else:
-                inputs = self.g_emb
-
-            anchors.append(next_h[-1])
-            anchors_w_1.append(tf.matmul(next_h[-1], self.w_attn_1))
-
-        arc_seq = tf.concat(arc_seq, axis=0)
-        sample_arc = tf.reshape(arc_seq, [-1])
-        return sample_arc.numpy().tolist()
-
-    def _train(self, valid_acc, prev_arc):
-        with tf.GradientTape() as tape:
-            reward = valid_acc
-
-            anchors = []
-            anchors_w_1 = []
-
-            entropys = []
-            log_probs = []
-            skip_penaltys = []
-
->>>>>>> d663a775
             prev_c = [tf.zeros([1, self.lstm_size], tf.float32) for _ in
                     range(self.lstm_num_layers)]
             prev_h = [tf.zeros([1, self.lstm_size], tf.float32) for _ in
@@ -266,24 +190,9 @@
                 anchors.append(next_h[-1])
                 anchors_w_1.append(tf.matmul(next_h[-1], self.w_attn_1))
 
-<<<<<<< HEAD
             arc_seq = tf.concat(arc_seq, axis=0)
             sample_arc = tf.reshape(arc_seq, [-1])
         return sample_arc.numpy().tolist()
-=======
-            # self.sample_arc = tf.Print(self.sample_arc, [self.sample_arc], message="AFTER")
-            sample_log_prob = tf.reduce_sum(log_probs)
-
-            entropys = tf.stack(entropys)
-            sample_entropy = tf.reduce_sum(entropys)
-
-            skip_penaltys = tf.stack(skip_penaltys)
-            skip_penaltys = tf.reduce_mean(skip_penaltys)
-
-            reward += self.entropy_weight * sample_entropy
-
-            self.baseline -= (1 - self.bl_dec) * (self.baseline - reward)
->>>>>>> d663a775
 
     def _train(self, valid_acc, prev_arc):
         with tf.device('/gpu:0'):
