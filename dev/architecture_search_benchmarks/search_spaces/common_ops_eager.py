from builtins import str
import tensorflow as tf
<<<<<<< HEAD
import darch.modules as mo
from dev.architecture_search_benchmarks.helpers import tfeager as htfe
from dev.architecture_search_benchmarks.search_spaces.common_eager import siso_tfem
=======
import deep_architect.modules as mo
from helpers import tfeager as htfe
from .common_eager import siso_tfem
>>>>>>> d663a775

TFEM = htfe.TFEModule

def avg_pool(h_kernel_size, h_stride):
    def cfn(di, dh):
        def fn(di, isTraining=True):
            with tf.device('/gpu:0'):
                return {'Out' : tf.nn.avg_pool(di['In'],
                    [1, dh['kernel_size'], dh['kernel_size'], 1], [1, dh['stride'], dh['stride'], 1], 'SAME')}
        return fn
    return siso_tfem('AvgPool', cfn, {
        'kernel_size' : h_kernel_size,
        'stride' : h_stride,
        })

def max_pool(h_kernel_size, h_stride):
    def cfn(di, dh):
        def fn(di, isTraining=True):
            with tf.device('/gpu:0'):
                return {'Out' : tf.nn.max_pool(di['In'],
                    [1, dh['kernel_size'], dh['kernel_size'], 1], [1, dh['stride'], dh['stride'], 1], 'SAME')}
        return fn
    return siso_tfem('MaxPool2D', cfn, {
        'kernel_size' : h_kernel_size, 'stride' : h_stride,})

def keras_batch_normalization(name='default', weight_sharer=None):
    name = name + '_bn'
    def cfn(di, dh):
        bn = weight_sharer.get(name, tf.keras.layers.BatchNormalization,
            lambda layer: layer.get_weights())
        if not bn.built:
            with tf.device('/gpu:0'):
                bn.build(di['In'].get_shape())
                weights = weight_sharer.load_weights(name)
                if weights is not None:
                    bn.set_weights(weights)
        def fn(di, isTraining):
            with tf.device('/gpu:0'):
                return {'Out' : bn(di['In'], training=isTraining) }
        return fn
    return siso_tfem('BatchNormalization', cfn, {})

def relu():
    def cfn(di, dh):
        def fn(di, isTraining=True):
            with tf.device('/gpu:0'):
                return {'Out' : tf.nn.relu(di['In'])}
        return fn
    return siso_tfem('ReLU', cfn, {})

def conv2D(filter_size, name, weight_sharer, out_filters=None):
    def cfn(di, dh):
        (_, _, _, channels) = di['In'].get_shape().as_list()
        channels = channels if out_filters is None else out_filters

        conv_fn = lambda: tf.keras.layers.Conv2D(channels, filter_size, padding='same')
        conv = weight_sharer.get(name + '_conv_' + str(filter_size), conv_fn, 
            lambda layer: layer.get_weights())
        if not conv.built:
            with tf.device('/gpu:0'):
                conv.build(di['In'].get_shape())
                weights = weight_sharer.load_weights(name)
                if weights is not None:
                    conv.set_weights(weights)
        def fn(di, isTraining=True):
            with tf.device('/gpu:0'):
                return {'Out' : conv(di['In'])}
        return fn

    return siso_tfem('Conv2D', cfn, {})

def conv2D_depth_separable(filter_size, name, weight_sharer, out_filters=None):
    def cfn(di, dh):
        (_, _, _, channels) = di['In'].get_shape().as_list()
        channels = channels if out_filters is None else out_filters
        conv_fn = lambda: tf.keras.layers.SeparableConv2D(channels, filter_size, padding='same')
<<<<<<< HEAD
        conv = weight_sharer.get(name + '_dsep_' + str(filter_size), conv_fn, 
            lambda layer: layer.get_weights())
        if not conv.built:
            with tf.device('/gpu:0'):
                conv.build(di['In'].get_shape())
                weights = weight_sharer.load_weights(name)
                if weights is not None:
                    conv.set_weights(weights)
        
=======
        conv = weight_sharer.get(name + '_dsep_' + str(filter_size), conv_fn)

>>>>>>> d663a775
        def fn(di, isTraining=True):
            with tf.device('/gpu:0'):
                return {'Out' : conv(di['In'])}
        return fn

    return siso_tfem('Conv2DSeparable', cfn, {})

def global_pool():
    def cfn(di, dh):
        def fn(di, isTraining):
            with tf.device('/gpu:0'):
                return {'Out': tf.reduce_mean(di['In'], [1, 2])}
        return fn
    return TFEM('GlobalPool', {}, cfn, ['In'], ['Out']).get_io()

def dropout(keep_prob):
    def cfn(di, dh):
        def fn(di, isTraining=True):
            if isTraining:
                with tf.device('/gpu:0'):
                    out = tf.nn.dropout(di['In'], keep_prob)
            else:
                out = di['In']
            return {'Out': out}
        return fn
    return TFEM('Dropout', {}, cfn, ['In'], ['Out']).get_io()

def fc_layer(num_classes, name, weight_sharer):
    name = name + '_fc_layer_' + str(num_classes)
    def cfn(di, dh):
        fc = weight_sharer.get(name, lambda: tf.keras.layers.Dense(num_classes), 
            lambda layer: layer.get_weights())
        if not fc.built:
            with tf.device('/gpu:0'):
                fc.build(di['In'].get_shape())
                weights = weight_sharer.load_weights(name)
                if weights is not None:
                    fc.set_weights(weights)
        def fn(di, isTraining=True):
            with tf.device('/gpu:0'):
                return {'Out' : fc(di['In'])}
        return fn
<<<<<<< HEAD
    return siso_tfem('fc_layer', cfn, {}) 
=======
    return siso_tfem('fc_softmax', cfn, {})
>>>>>>> d663a775

def wrap_relu_batch_norm(io_pair, add_relu=True, add_bn=True, weight_sharer=None, name=None):
    assert add_relu or add_bn
    elements = [True, add_relu, add_bn]
    module_fns = [
        lambda: io_pair,
        relu,
        lambda: keras_batch_normalization(name=name, weight_sharer=weight_sharer)]
    return mo.siso_sequential([module_fn() for i, module_fn in enumerate(module_fns) if elements[i]])

def wrap_batch_norm_relu(io_pair, add_relu=True, add_bn=True, weight_sharer=None, name=None):
    assert add_relu or add_bn
    elements = [True, add_bn, add_relu]
    module_fns = [
        lambda: io_pair,
        lambda: keras_batch_normalization(name=name, weight_sharer=weight_sharer),
        relu]
    return mo.siso_sequential([module_fn() for i, module_fn in enumerate(module_fns) if elements[i]])<|MERGE_RESOLUTION|>--- conflicted
+++ resolved
@@ -1,14 +1,8 @@
 from builtins import str
 import tensorflow as tf
-<<<<<<< HEAD
-import darch.modules as mo
+import deep_architect.modules as mo
 from dev.architecture_search_benchmarks.helpers import tfeager as htfe
 from dev.architecture_search_benchmarks.search_spaces.common_eager import siso_tfem
-=======
-import deep_architect.modules as mo
-from helpers import tfeager as htfe
-from .common_eager import siso_tfem
->>>>>>> d663a775
 
 TFEM = htfe.TFEModule
 
@@ -85,7 +79,6 @@
         (_, _, _, channels) = di['In'].get_shape().as_list()
         channels = channels if out_filters is None else out_filters
         conv_fn = lambda: tf.keras.layers.SeparableConv2D(channels, filter_size, padding='same')
-<<<<<<< HEAD
         conv = weight_sharer.get(name + '_dsep_' + str(filter_size), conv_fn, 
             lambda layer: layer.get_weights())
         if not conv.built:
@@ -95,10 +88,6 @@
                 if weights is not None:
                     conv.set_weights(weights)
         
-=======
-        conv = weight_sharer.get(name + '_dsep_' + str(filter_size), conv_fn)
-
->>>>>>> d663a775
         def fn(di, isTraining=True):
             with tf.device('/gpu:0'):
                 return {'Out' : conv(di['In'])}
@@ -141,11 +130,7 @@
             with tf.device('/gpu:0'):
                 return {'Out' : fc(di['In'])}
         return fn
-<<<<<<< HEAD
     return siso_tfem('fc_layer', cfn, {}) 
-=======
-    return siso_tfem('fc_softmax', cfn, {})
->>>>>>> d663a775
 
 def wrap_relu_batch_norm(io_pair, add_relu=True, add_bn=True, weight_sharer=None, name=None):
     assert add_relu or add_bn
