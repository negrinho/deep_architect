--- conflicted
+++ resolved
@@ -9,17 +9,11 @@
 import tensorflow as tf
 tfe = tf.contrib.eager
 import numpy as np
-<<<<<<< HEAD
-import darch.core as co
-import darch.search_logging as sl
-import darch.contrib.useful.gpu_utils as gpu_utils
-from dev.architecture_search_benchmarks.helpers.tfeager import setTraining
-=======
 import deep_architect.core as co
 from helpers import tfeager as htfe
 import deep_architect.search_logging as sl
 import deep_architect.contrib.useful.gpu_utils as gpu_utils
->>>>>>> d663a775
+from dev.architecture_search_benchmarks.helpers.tfeager import setTraining
 from six.moves import range
 import time
 
@@ -31,13 +25,7 @@
     epochs.
     """
 
-<<<<<<< HEAD
     def __init__(self, train_dataset, val_dataset, num_classes, weight_sharer, 
-=======
-    def __init__(self, train_dataset, val_dataset, num_classes, weight_sharer,
-            model_path=None, max_num_training_epochs=200,
-            max_eval_time_in_minutes=180.0, stop_patience=20, save_patience=2,
->>>>>>> d663a775
             optimizer_type='adam', batch_size=128,
             learning_rate_init=1e-3, display_step=50, log_output_to_terminal=True,
             test_dataset=None, max_controller_steps=50):
@@ -72,7 +60,6 @@
         else:
             raise ValueError("Unknown optimizer.")
 
-<<<<<<< HEAD
     def save_state(self, folderpath):
         weight_sharer_file = os.path.join(folderpath, "weight_sharer")
         self.weight_sharer.save(weight_sharer_file)
@@ -80,10 +67,6 @@
     def load_state(self, folderpath):
         weight_sharer_file = os.path.join(folderpath, "weight_sharer")
         self.weight_sharer.load(weight_sharer_file)
-=======
-
-
->>>>>>> d663a775
 
     def _compute_accuracy(self, inputs, outputs, dataset):
         nc = 0
@@ -110,22 +93,16 @@
             co.forward({inputs['In']: X})
             t5 = time.time()
             logits = outputs['Out'].val
-<<<<<<< HEAD
             t4 = time.time()
             
             correct_prediction = tf.equal(tf.argmax(logits, 1), tf.argmax(y, 1))
             t5 = time.time()
-=======
-
-            correct_prediction = tf.equal(tf.argmax(logits, 1), tf.argmax(y_batch, 1))
->>>>>>> d663a775
             num_correct = tf.reduce_sum(tf.cast(correct_prediction, "float"))
             t6 = time.time()
             loss += tf.reduce_sum(
                 tf.nn.softmax_cross_entropy_with_logits(logits=logits, labels=y))
             t7 = time.time()
             nc += num_correct
-<<<<<<< HEAD
             time1 += t2 - t1
             time2 += t3 - t2
             time3 += t4 - t3
@@ -154,17 +131,6 @@
     def _compute_loss(self, inputs, outputs, X, y, loss_metric):
         X = tf.constant(X).gpu()
         y = tf.constant(y).gpu()
-=======
-
-            # update the number of examples left.
-            eff_batch_size = y_batch.shape[0]
-            num_left -= eff_batch_size
-        acc = float(nc) / dataset.get_num_examples()
-        return acc
-
-    def _compute_loss(self, inputs, outputs, X, y, tf_variables=None):
-        X = tf.constant(X)
->>>>>>> d663a775
         co.forward({inputs['In']: X})
         logits = outputs['Out'].val
         loss = tf.reduce_mean(
@@ -174,20 +140,6 @@
 
 
     def eval(self, inputs, outputs, hs):
-<<<<<<< HEAD
-=======
-
-        # update_ops = tf.get_collection(tf.GraphKeys.UPDATE_OPS)
-        # with tf.control_dependencies(update_ops):
-            # optimizer = self.optimizer.minimize(loss, var_list=tf_variables)
-
-        # for computing the accuracy of the model
-        # correct_prediction = tf.equal(tf.argmax(logits, 1), tf.argmax(y_pl, 1))
-        # num_correct = tf.reduce_sum(tf.cast(correct_prediction, "float"))
-
-        # init = tf.global_variables_initializer()
-
->>>>>>> d663a775
         results = {}
         if self.controller_mode:
             # Compute accuracy of model
