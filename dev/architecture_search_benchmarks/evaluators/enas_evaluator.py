--- conflicted
+++ resolved
@@ -80,13 +80,8 @@
             # update the number of examples left.
             eff_batch_size = y_batch.shape[0]
             num_left -= eff_batch_size
-<<<<<<< HEAD
         acc = old_div(float(nc), dataset.get_num_examples())
         return acc 
-=======
-        acc = float(nc) / dataset.get_num_examples()
-        return acc
->>>>>>> d663a775
 
     def eval(self, inputs, outputs, hs):
         tf.reset_default_graph()
