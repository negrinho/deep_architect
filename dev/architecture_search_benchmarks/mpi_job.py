from time import sleep
import argparse
from mpi4py import MPI
import tensorflow as tf
from deep_architect.contrib.useful.datasets.loaders import load_cifar10
from deep_architect.contrib.useful.evaluators.tensorflow.classification import SimpleClassifierEvaluator
from deep_architect.contrib.useful.datasets.dataset import InMemoryDataset
from deep_architect.contrib.useful import gpu_utils
from deep_architect import searchers as se
import deep_architect.search_logging as sl

from search_spaces.search_space_factory import name_to_search_space_factory_fn
from searchers.searcher import name_to_searcher_fn
from evaluators.enas_evaluator import ENASEvaluator
from evaluators.enas_evaluator_eager import ENASEagerEvaluator

READY_REQ = 0
MODEL_REQ = 1
RESULTS_REQ = 2

def start_searcher(comm, num_workers, searcher, resume_if_exists,
    searcher_load_path, num_samples = -1, num_epochs= - 1, save_every=1):
    assert num_samples != -1 or num_epochs != -1

    print('SEARCHER')
    search_logger = sl.SearchLogger('./logs', 'test',
        resume_if_exists=resume_if_exists, delete_if_exists=not resume_if_exists)

    if resume_if_exists:
        searcher.load(search_logger.search_data_folderpath, searcher_load_path)

    ready_requests = [comm.irecv(source=i+1, tag=READY_REQ) for i in range(num_workers)]
    eval_requests = [comm.irecv(source=i+1, tag=RESULTS_REQ) for i in range(num_workers)]
    eval_loggers = [None] * num_workers
    models_evaluated = search_logger.current_evaluation_id
    epochs = 0
    finished = [False] * num_workers

    while(not all(finished)):
        # See which workers are ready for a new model
        for idx, req in enumerate(ready_requests):
            test, msg = req.test()
            if test:
                cont = num_samples == -1 or models_evaluated < num_samples
                cont = cont and (num_epochs == -1 or epochs < num_epochs)
                if cont:
                    eval_loggers[idx] = search_logger.get_current_evaluation_logger()
                    inputs, outputs, hs, vs, searcher_eval_token = searcher.sample()

                    eval_loggers[idx].log_config(vs, searcher_eval_token)
                    eval_loggers[idx].log_features(inputs, outputs, hs)

                    comm.isend(
                        (vs, search_logger.current_evaluation_id, searcher_eval_token, 
                            search_logger.search_data_folderpath, False),
                        dest=idx + 1, tag=MODEL_REQ)
                    ready_requests[idx] = comm.irecv(source=idx + 1, tag=READY_REQ)

                    models_evaluated += 1
                    if models_evaluated % save_every == 0:
                        searcher.save_state(search_logger.search_data_folderpath)
                elif not finished[idx]:
                    comm.isend((None, None, None, True),
                                dest=idx + 1, tag=MODEL_REQ)
                    finished[idx] = True

        # See which workers have finished evaluation
        for idx, req in enumerate(eval_requests):
            test, msg = req.test()
            if test:
                results, model_id, searcher_eval_token = msg
                evaluation_logger = eval_loggers[idx]
                evaluation_logger.log_results(results)
                print('Sample %d: %f' % (model_id, results['validation_accuracy']))

                if 'epoch' in results:
                    epochs = max(epochs, results['epoch'])

                searcher.update(results['validation_accuracy'], searcher_eval_token)
                eval_requests[idx] = comm.irecv(source=idx + 1, tag=RESULTS_REQ)


def start_worker(comm, rank, evaluator, search_space_factory, resume=True, save_every=1):
    # set the available gpu for process
    print('WORKER %d' % rank)
    step = 0
    if len(gpu_utils.get_gpu_information()) != 0:
        #https://github.com/tensorflow/tensorflow/issues/1888
        gpu_utils.set_visible_gpus([rank % gpu_utils.get_total_num_gpus()])


    while(True):
        comm.ssend([rank], dest=0, tag=READY_REQ)
        (vs, evaluation_id, searcher_eval_token, 
            search_data_folderpath, kill) = comm.recv(source=0, tag=MODEL_REQ)
        if kill:
            break

        if resume:
            evaluator.load_state(search_data_folderpath)
            resume = False

        inputs, outputs, hs = search_space_factory.get_search_space()
        se.specify(outputs.values(), hs, vs)
        results = evaluator.eval(inputs, outputs, hs)
        step += 1
        if step % save_every == 0:
            evaluator.save_state(search_data_folderpath)
        comm.ssend((results, evaluation_id, searcher_eval_token), dest=0, tag=RESULTS_REQ)

def main():
    configs = sl.read_jsonfile("./dev/architecture_search_benchmarks/experiment_config.json")

    parser = argparse.ArgumentParser("MPI Job for architecture search")
    parser.add_argument('--config', '-c', action='store', dest='config_name',
    default='normal')

    # Other arguments
    parser.add_argument('--display-output', '-o', action='store_true', dest='display_output',
                        default=False)
    parser.add_argument('--resume', '-r', action='store_true', dest='resume',
                        default=False)
    parser.add_argument('--load_searcher', '-l', action='store', dest='searcher_file_name',
                        default='searcher_state.json')
    parser.add_argument('--eager', '-e', action='store_true', dest='eager', default=False)

    options = parser.parse_args()
    config = configs[options.config_name]

    if options.eager:
        tfconfig = tf.ConfigProto()
        tfconfig.gpu_options.allow_growth=True
        tf.enable_eager_execution(tfconfig, device_policy=tf.contrib.eager.DEVICE_PLACEMENT_SILENT)

    datasets = {
        'cifar10': lambda: (load_cifar10('data/cifar10/cifar-10-batches-py/'), 10)
    }

    (Xtrain, ytrain, Xval, yval, Xtest, ytest), num_classes = datasets[config['dataset']]()
    search_space_factory = name_to_search_space_factory_fn[config['search_space']](num_classes)

    comm = MPI.COMM_WORLD
    rank = comm.Get_rank()

    save_every = 1 if 'save_every' not in config else config['save_every']
    if rank == 0:
        searcher = name_to_searcher_fn[config['searcher']](search_space_factory.get_search_space)
        num_samples = -1 if 'samples' not in config else config['samples']
        num_epochs = -1 if 'epochs' not in config else config['epochs']
        start_searcher(
<<<<<<< HEAD
            comm, comm.Get_size() - 1, searcher, options.resume, 
            config['searcher_file_name'], num_samples=num_samples, 
            num_epochs=num_epochs, save_every=save_every)
=======
            comm, comm.Get_size() - 1, searcher, options.resume,
            config['searcher_file_name'], num_samples=num_samples,
            num_epochs=num_epochs)
>>>>>>> d663a775
    else:
        train_dataset = InMemoryDataset(Xtrain, ytrain, True)
        val_dataset = InMemoryDataset(Xval, yval, False)
        test_dataset = InMemoryDataset(Xtest, ytest, False)

        evaluators = {
            'simple_classification': lambda: SimpleClassifierEvaluator(train_dataset, val_dataset, num_classes,
                        './temp' + str(rank), max_num_training_epochs=config['epochs'], log_output_to_terminal=options.display_output,
                        test_dataset=test_dataset),
            'enas_evaluator': lambda: ENASEvaluator(train_dataset, val_dataset, num_classes,
                        search_space_factory.weight_sharer),
            'enas_eager_evaluator': lambda: ENASEagerEvaluator(train_dataset, val_dataset, num_classes,
                        search_space_factory.weight_sharer)
        }

        assert not config['evaluator'].startswith('enas') or hasattr(search_space_factory, 'weight_sharer')
        evaluator = evaluators[config['evaluator']]()

        start_worker(comm, rank, evaluator, search_space_factory, resume=options.resume, save_every=save_every)

if __name__ == "__main__":
    main()<|MERGE_RESOLUTION|>--- conflicted
+++ resolved
@@ -148,15 +148,9 @@
         num_samples = -1 if 'samples' not in config else config['samples']
         num_epochs = -1 if 'epochs' not in config else config['epochs']
         start_searcher(
-<<<<<<< HEAD
             comm, comm.Get_size() - 1, searcher, options.resume, 
             config['searcher_file_name'], num_samples=num_samples, 
             num_epochs=num_epochs, save_every=save_every)
-=======
-            comm, comm.Get_size() - 1, searcher, options.resume,
-            config['searcher_file_name'], num_samples=num_samples,
-            num_epochs=num_epochs)
->>>>>>> d663a775
     else:
         train_dataset = InMemoryDataset(Xtrain, ytrain, True)
         val_dataset = InMemoryDataset(Xval, yval, False)
