--- conflicted
+++ resolved
@@ -18,7 +18,7 @@
 # the kernel size in both dimensions. N normal cells are followed by 1 reduction
 # cell and this pattern continues (except for the very end, where the reduction
 # cell is omitted), a certain number of times that is constant for the whole
-# search. The initial number of filters used is parameterized as F. Each 
+# search. The initial number of filters used is parameterized as F. Each
 # individual cell is constructed as follows: two of the previous inputs available
 # to the cell are independently chosen, after which each is transformed using
 # one of a certain set of prespecified operations (conv, maxpool...). The two
@@ -32,7 +32,7 @@
 # including substitution modules and dependent hyperparameters. It is meant to
 # showcase how these components can be used to create a complex search space. We
 # will mostly be using modules adhering to framework agnostic signatures, but
-# some specific modules will be used that are Tensorflow specific. 
+# some specific modules will be used that are Tensorflow specific.
 # (Note, in this tutorial, we will refer to modules using framework agnostic
 # signatures as framework agnostic modules, even though many are Tensorflow
 # specific modules specified in tf_ops)
@@ -63,7 +63,7 @@
 # This is a module created using framework agnostic modules to perform spatially
 # separable convolutions (eg a 1x3 conv followed by a 3x1 conv). Dependent
 # hyperparameters are used to turn the h_filter_size and
-# h_stride parameters--which only take values of ints--into the necessary 
+# h_stride parameters--which only take values of ints--into the necessary
 # parameters for the spatially separable convolution.
 def conv_spatial_separable(h_num_filters, h_filter_size, h_stride):
     h_filter_size_1 = co.DependentHyperparameter(lambda size: [1, size], {'size': h_filter_size})
@@ -88,35 +88,26 @@
 
 # This function applies some of the convolution specific logic that is not
 # specified in the paper but is used in the code base. Essentially, it transforms
-# the convolution into a bottleneck layer. The dependent hyperparameters are 
+# the convolution into a bottleneck layer. The dependent hyperparameters are
 # being used in two ways below. One way is to calculate the bottleneck filter
 # size, and the other (in conjunction with an Optional subsitituion module) to
-# decide whether to apply the bottleneck at all. 
+# decide whether to apply the bottleneck at all.
 def apply_conv_op(main_op, op_name, h_num_filter):
     if op_name is 's_sep3':
         reduced_filter_size = co.DependentHyperparameter(
-<<<<<<< HEAD
             lambda size: int(3 * size / 8),
-            {'size': h_num_filter})
+            {'size': h_num_filter}, name='reduced_filter_size')
     else:
         reduced_filter_size = co.DependentHyperparameter(
             lambda size: int(size / 4),
-            {'size': h_num_filter})
-=======
-            lambda size: int(3 * size / 8), 
             {'size': h_num_filter}, name='reduced_filter_size')
-    else:
-        reduced_filter_size = co.DependentHyperparameter(
-            lambda size: int(size / 4), 
-            {'size': h_num_filter}, name='reduced_filter_size')
->>>>>>> 0a840969
 
     bottleneck_too_thin = co.DependentHyperparameter(
         lambda size: size < 1, {'size': reduced_filter_size}, name='bottleneck_too_thin'
     )
 
     bottleneck_filters = co.DependentHyperparameter(
-        lambda reduced_filter_size, num_filter: num_filter if reduced_filter_size < 1 else reduced_filter_size, 
+        lambda reduced_filter_size, num_filter: num_filter if reduced_filter_size < 1 else reduced_filter_size,
         {
             'reduced_filter_size': reduced_filter_size,
             'num_filter': h_num_filter
@@ -169,94 +160,28 @@
         )
     ])
 
-<<<<<<< HEAD
+# The regularized evolution paper mentions in the appendix that for the depth
+# separable convolutions, they applied them twice whenever selected. This
+# is the implementation of that scheme that is used in the amoebanet code.
 def stacked_depth_separable_conv(h_filter_size, h_num_filters,
                                  h_depth_multiplier, h_stride):
     return mo.siso_sequential([
         relu(),
-        conv2d_separable(
+        separable_conv2d(
             h_num_filters, h_filter_size, D([1]), D([1]), h_depth_multiplier,
             D([True])),
         batch_normalization(),
         relu(),
-        conv2d_separable(
+        separable_conv2d(
             h_num_filters, h_filter_size, h_stride, D([1]), h_depth_multiplier,
-=======
-# The regularized evolution paper mentions in the appendix that for the depth
-# separable convolutions, they applied them twice whenever selected. This
-# is the implementation of that scheme that is used in the amoebanet code.
-def stacked_depth_separable_conv(h_filter_size, h_num_filters, 
-                                 h_depth_multiplier, h_stride):
-    return mo.siso_sequential([
-        relu(),
-        separable_conv2d(
-            h_num_filters, h_filter_size, D([1]), D([1]), h_depth_multiplier, 
-            D([True])),
-        batch_normalization(),
-        relu(),
-        separable_conv2d(
-            h_num_filters, h_filter_size, h_stride, D([1]), h_depth_multiplier, 
->>>>>>> 0a840969
             D([True])),
         batch_normalization()
     ])
 
 # This is simply an Or substitution module that chooses between the operations
-# used in search space 1 and search space 3 in the regularized evolution paper. 
+# used in search space 1 and search space 3 in the regularized evolution paper.
 def sp1_operation(h_op_name, h_stride, h_filters):
     return mo.siso_or({
-<<<<<<< HEAD
-            'identity': lambda: check_stride(h_stride, h_filters, h_op_name),
-            'd_sep3': lambda: stacked_depth_separable_conv(D([3]), h_filters, D([1]), h_stride),
-            'd_sep5': lambda: stacked_depth_separable_conv(D([5]), h_filters, D([1]), h_stride),
-            'd_sep7': lambda: stacked_depth_separable_conv(D([7]), h_filters, D([1]), h_stride),
-            'avg3': lambda: check_reduce(avg_pool2d(D([3]), h_stride), h_stride, h_filters),
-            'max3': lambda: check_reduce(max_pool2d(D([3]), h_stride), h_stride, h_filters),
-            'dil3': lambda: apply_conv_op(
-                conv2d(h_filters, D([3]), h_stride, D([2]), D([True])),
-                'dil3', h_stride),
-            's_sep7': lambda:apply_conv_op(
-                conv_spatial_separable(h_filters, D([7]), h_stride),
-                's_sep7', h_stride),
-            }, h_op_name)
-
-# The operations used in search space 2 in Regularized Evolution for
-# Image Classifier Architecture Search (Real et al, 2018)
-def sp2_operation(h_op_name, h_stride, h_filters):
-    return mo.siso_or({
-            'identity': lambda: mo.empty(),
-            'conv1': lambda: check_stride(h_stride, h_filters, h_op_name),
-            'conv3': lambda: apply_conv_op(
-                conv2d(h_filters, D([3]), h_stride, D([1]), D([True])),
-                'conv3', h_stride),
-            'd_sep3': lambda: stacked_depth_separable_conv(D([3]), h_filters, D([1]), h_stride),
-            'd_sep5': lambda: stacked_depth_separable_conv(D([5]), h_filters, D([1]), h_stride),
-            'd_sep7': lambda: stacked_depth_separable_conv(D([7]), h_filters, D([1]), h_stride),
-            'avg2': lambda: check_reduce(avg_pool2d(D([2]), h_stride), h_stride, h_filters),
-            'avg3': lambda: check_reduce(avg_pool2d(D([3]), h_stride), h_stride, h_filters),
-            'max2': lambda: check_reduce(max_pool2d(D([2]), h_stride), h_stride, h_filters),
-            'max3': lambda: check_reduce(max_pool2d(D([3]), h_stride), h_stride, h_filters),
-            'dil3_2': lambda: apply_conv_op(
-                conv2d(h_filters, D([3]), h_stride, D([2]), D([True])),
-                'dil3_2', h_stride),
-            'dil4_2': lambda: apply_conv_op(
-                conv2d(h_filters, D([3]), h_stride, D([4]), D([True])),
-                'dil3_4', h_stride),
-            'dil6_2': lambda: apply_conv_op(
-                conv2d(h_filters, D([3]), h_stride, D([6]), D([True])),
-                'dil3_6', h_stride),
-            's_sep3': lambda:apply_conv_op(
-                conv_spatial_separable(h_filters, D([3]), h_stride),
-                's_sep3', h_stride),
-            's_sep7': lambda:apply_conv_op(
-                conv_spatial_separable(h_filters, D([7]), h_stride),
-                's_sep7', h_stride),
-            }, h_op_name)
-
-# A module that takes in a specifiable number of inputs, uses 1x1 convolutions to make the number
-# filters match, and then adds the inputs together
-def mi_add(num_terms):
-=======
         'identity': lambda: check_stride(h_stride, h_filters, h_op_name),
         'd_sep3': lambda: stacked_depth_separable_conv(D([3]), h_filters, D([1]), h_stride),
         'd_sep5': lambda: stacked_depth_separable_conv(D([5]), h_filters, D([1]), h_stride),
@@ -268,7 +193,7 @@
             'dil3_2', h_filters),
         's_sep7': lambda:apply_conv_op(
             lambda filters: conv_spatial_separable(filters, D([7]), h_stride),
-            's_sep7', h_filters), 
+            's_sep7', h_filters),
         }, h_op_name)
 
 # This is simply an Or substitution module that chooses between the operations
@@ -288,26 +213,25 @@
         'max2': lambda: check_reduce(max_pool2d(D([2]), D([1])), h_stride, h_filters),
         'max3': lambda: check_reduce(max_pool2d(D([3]), D([1])), h_stride, h_filters),
         'dil3_2': lambda: apply_conv_op(
-            lambda filters: conv2d(filters, D([3]), h_stride, D([2]), D([True])), 
+            lambda filters: conv2d(filters, D([3]), h_stride, D([2]), D([True])),
             'dil3_2', h_stride),
         'dil4_2': lambda: apply_conv_op(
-            conv2d(h_filters, D([3]), h_stride, D([4]), D([True])), 
+            conv2d(h_filters, D([3]), h_stride, D([4]), D([True])),
             'dil3_4', h_stride),
         'dil6_2': lambda: apply_conv_op(
-            lambda filters: conv2d(filters, D([3]), h_stride, D([6]), D([True])), 
+            lambda filters: conv2d(filters, D([3]), h_stride, D([6]), D([True])),
             'dil3_6', h_stride),
         's_sep3': lambda:apply_conv_op(
             lambda filters: conv_spatial_separable(filters, D([3]), h_stride),
             's_sep3', h_stride),
         's_sep7': lambda:apply_conv_op(
             lambda filters: conv_spatial_separable(filters, D([7]), h_stride),
-            's_sep7', h_stride),             
+            's_sep7', h_stride),
         }, h_op_name)
 
 # This module takes in a specifiable number of inputs, uses 1x1 convolutions to
 # make the number filters match, and then adds the inputs together
 def mi_add(num_terms, name=None):
->>>>>>> 0a840969
     def cfn(di, dh):
         (_, _, _, min_channels) = di['In0'].get_shape().as_list()
         for i in range(num_terms):
@@ -344,7 +268,7 @@
     op2 = sp1_operation(h_op2_name, h_stride_2, h_filters)
     ops = [op1, op2]
     add_inputs, add_outputs = mi_add(len(ops))
-    
+
     i_inputs = OrderedDict()
     for i in range(len(ops)):
         i_inputs['In' + str(i)] = ops[i][0]['In']
@@ -373,14 +297,14 @@
 # of the selection hyperparameters are specified and we can determine the number
 # of inputs to the substitution/add module, will directly modify the inputs
 # dictionary for the module according to how many inputs we need. It will also
-# connect all of the relevant input modules to the created add module. 
+# connect all of the relevant input modules to the created add module.
 # Finally, we replace the dummy substitution module for our module with the true
-# substitution function. 
+# substitution function.
 def add_unused(h_selections, available, normal, name=None, scope=None):
     def dummy_func(**dummy_hs):
         return mo.empty()
     module = mo.SubstitutionModule('AddUnused', {'selection' + str(i): h_selections[i] for i in range(len(h_selections))}, dummy_func, ['In'], ['Out'], scope)
-    
+
     def sub_fn(**selections):
         selected = [False] * len(selections)
         for k in selections:
@@ -390,15 +314,15 @@
         for i in range(2):
             if selected[i] and not normal:
                 available[i][1]['Out'].module.inputs['In'].disconnect()
-        
+
         unused = [available[i] for i in range(len(available)) if not selected[i]]
         ins, outs = mi_add(len(unused), name=name)
-        
+
         module.inputs = {}
         for i in range(len(unused)):
             module._register_input('In' + str(i))
             unused[i][1]['Out'].connect(ins['In' + str(i)])
-        
+
         return ins, outs
     module._substitution_fn = sub_fn
     return module.get_io()
@@ -429,7 +353,7 @@
 # straightforward. The striding is done by splitting the input along two paths,
 # both of which are strided with half the number of final filters, and then
 # concatenated along the channel dimensions. We use the `is_stride_2` dependent
-# hyperparameter to decide whether we need to do the striding operations.  
+# hyperparameter to decide whether we need to do the striding operations.
 def factorized_reduction(h_num_filters, h_stride):
     is_stride_2 = co.DependentHyperparameter(lambda stride: int(stride == 2), {'stride': h_stride})
     reduced_filters = co.DependentHyperparameter(lambda filters: filters / 2, {'filters': h_num_filters})
@@ -488,7 +412,7 @@
         sel1_inputs, sel1_outputs = selector(h_in1_pos, available[:])
 
         def is_stride_2(pos):
-            return 1 if normal or pos > 1 else 2 
+            return 1 if normal or pos > 1 else 2
         h_stride_0 = co.DependentHyperparameter(is_stride_2, {'pos': h_in0_pos}, name='h_stride_0')
         h_stride_1 = co.DependentHyperparameter(is_stride_2, {'pos': h_in1_pos}, name='h_stride_1')
         comb_inputs, comb_outputs = sp1_combine(
@@ -499,7 +423,7 @@
 
     if not normal:
         available[0] = mo.siso_sequential([
-            available[0], 
+            available[0],
             factorized_reduction(h_filters, D([2]))
         ])
         available[1] = mo.siso_sequential([
@@ -536,21 +460,15 @@
                     factorized_reduction(h_iter, D([2]))
                 ])
                 input_layers.append(red_cell)
-                
+
         return mo.siso_sequential([
             input_layers[-1],
             global_pool2d(),
             fc_layer(D([num_classes]))
         ])
-<<<<<<< HEAD
-        prev_2[1].connect(logits_inputs['In'])
-        return i_inputs, logits_outputs
-    return mo.substitution_module('SS_repeat', {'N': h_N}, sub_fn, ['In'], ['Out'], scope)
-=======
     return mo.substitution_module('SS_repeat', {'N': h_N}, sub_fn, ['In0', 'In1'], ['Out'], scope)
->>>>>>> 0a840969
-
-# This function creates a search space using operations from search spaces 1 
+
+# This function creates a search space using operations from search spaces 1
 # and 3 from the regularized evolution paper
 def get_search_space_small(num_classes, C):
     co.Scope.reset_default_scope()
