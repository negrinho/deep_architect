from deep_architect.searchers.common import random_specify, Searcher
<<<<<<< HEAD
from deep_architect.utils import join_paths, write_jsonfile, read_jsonfile, file_exists
class RandomSearcher(Searcher):
    def __init__(self, search_space_fn, keep_best=1):
        Searcher.__init__(self, search_space_fn)

        self.keep_best = keep_best
        self.best_models = []

=======


class RandomSearcher(Searcher):

    def __init__(self, search_space_fn):
        Searcher.__init__(self, search_space_fn)

>>>>>>> dbd82a30
    def sample(self):
        inputs, outputs = self.search_space_fn()
        vs = random_specify(outputs.values())
        return inputs, outputs, vs, {}

    def update(self, val, searcher_eval_token):
<<<<<<< HEAD
        self.best_models.append((val, searcher_eval_token['vs']))
        self.best_models.sort(reverse=True)
        if len(self.best_models) > self.keep_best:
            self.best_models = self.best_models[:self.keep_best]

    def save_state(self, folder_name):
        state = {
            "keep_best": self.keep_best,
            "best_models": self.best_models
        }
        write_jsonfile(state, join_paths([folder_name, 'random_searcher.json']))

    def load(self, folder_name):
        filepath = join_paths([folder_name, 'random_searcher.json'])
        if not file_exists(filepath):
            raise RuntimeError("Load file does not exist")

        state = read_jsonfile(filepath)
        self.keep_best = state["keep_best"]
        self.best_models = [tuple(model) for model in state["best_models"]]

    def get_best(self, num_models):
        return self.best_models[:min(num_models, len(self.best_models))]
=======
        pass
>>>>>>> dbd82a30
<|MERGE_RESOLUTION|>--- conflicted
+++ resolved
@@ -1,14 +1,4 @@
 from deep_architect.searchers.common import random_specify, Searcher
-<<<<<<< HEAD
-from deep_architect.utils import join_paths, write_jsonfile, read_jsonfile, file_exists
-class RandomSearcher(Searcher):
-    def __init__(self, search_space_fn, keep_best=1):
-        Searcher.__init__(self, search_space_fn)
-
-        self.keep_best = keep_best
-        self.best_models = []
-
-=======
 
 
 class RandomSearcher(Searcher):
@@ -16,37 +6,10 @@
     def __init__(self, search_space_fn):
         Searcher.__init__(self, search_space_fn)
 
->>>>>>> dbd82a30
     def sample(self):
         inputs, outputs = self.search_space_fn()
         vs = random_specify(outputs.values())
         return inputs, outputs, vs, {}
 
     def update(self, val, searcher_eval_token):
-<<<<<<< HEAD
-        self.best_models.append((val, searcher_eval_token['vs']))
-        self.best_models.sort(reverse=True)
-        if len(self.best_models) > self.keep_best:
-            self.best_models = self.best_models[:self.keep_best]
-
-    def save_state(self, folder_name):
-        state = {
-            "keep_best": self.keep_best,
-            "best_models": self.best_models
-        }
-        write_jsonfile(state, join_paths([folder_name, 'random_searcher.json']))
-
-    def load(self, folder_name):
-        filepath = join_paths([folder_name, 'random_searcher.json'])
-        if not file_exists(filepath):
-            raise RuntimeError("Load file does not exist")
-
-        state = read_jsonfile(filepath)
-        self.keep_best = state["keep_best"]
-        self.best_models = [tuple(model) for model in state["best_models"]]
-
-    def get_best(self, num_models):
-        return self.best_models[:min(num_models, len(self.best_models))]
-=======
-        pass
->>>>>>> dbd82a30
+        pass