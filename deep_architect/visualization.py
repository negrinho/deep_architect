from builtins import range
import matplotlib.pyplot as plt
import graphviz
from six import itervalues, iteritems
import deep_architect.core as co
import deep_architect.utils as ut
import deep_architect.searchers as se
import numpy as np


def running_max(vs):
    return np.maximum.accumulate(vs)

<<<<<<< HEAD
def draw_graph(output_lst, draw_hyperparameters=True, draw_io_labels=True,
        draw_module_hyperparameter_info=True,
        out_folderpath=None, graph_name='graph', print_to_screen=True,
        format='pdf'):
=======

def draw_graph(output_lst,
               draw_hyperparameters=True,
               draw_io_labels=True,
               draw_module_hyperparameter_info=True,
               out_folderpath=None,
               graph_name='graph',
               print_to_screen=True):
>>>>>>> dbd82a30
    """Draws a graph representation of the current state of the search space.

    All edges are directed. An edge between two modules represents the output of
    the first module going into the input of the second module. An edge between
    a module and an hyperparameter represents the dependency of that module on
    that hyperparameter.

    This visualization functionality is useful to verify that the description of
    the search space done through the domain-specific language encodes the
    intended search space.

    .. note::
        All drawing options are set to `True` to give a sense of all the
        information that can be displayed simultaneously. This can lead to
        cluttered graphs and slow rendering. We recommend changing the defaults
        according to the desired behavior.

        For generating a representation for a fully specified model,
        we recommend setting `draw_hyperparameters` to `False`, as if we are
        only concerned with the resulting model, the sharing structure of
        hyperparameters does not really matter. We recommend using
        `draw_hyperparameters` set to `True` when the user wishes to visualize
        the hyperparameter sharing pattern, e.g., to verify that it has been
        implemented correctly.

    Args:
        output_lst (list[deep_architect.core.Output]): List of outputs from which we
            can reach all the modules in the search space by backwards traversal.
        draw_hyperparameters (bool, optional): Draw hyperparameter nodes in the
            graph, representing the dependencies between hyperparameters and
            modules.
        draw_io_labels (bool, optional): If `True`,
            draw edge labels connecting different modules
            with the local names of the input and output that are being connected.
        draw_module_hyperparameter_info (bool, optional): If `True`,
            draw the hyperparameters of a module alongside the module.
        graph_name (str, optional): Name of the file used to store the
            rendered graph. Only needs to be provided if we desire to output
            the graph to a file, rather than just show it.
        out_folderpath (str, optional): Folder to which to store the PDF file with
            the rendered graph. If no path is provided, no file is created.
        print_to_screen (bool, optional): Shows the result of rendering the
            graph directly to screen.
    """
    assert print_to_screen or out_folderpath is not None

    g = graphviz.Digraph(format=format)
    edge_fs = '10'
    h_fs = '10'
    penwidth = '1'
    def _draw_connected_input(ix_localname, ix):
        ox = ix.get_connected_output()
        if not draw_io_labels:
            label = ''
        else:
            ox_localname = None
            for ox_iter_localname, ox_iter in iteritems(
                    ox.get_module().outputs):
                if ox_iter == ox:
                    ox_localname = ox_iter_localname
                    break
            assert ox_localname is not None
            label = ix_localname + ':' + ox_localname

        g.edge(
            ox.get_module().get_name(),
            ix.get_module().get_name(),
            label=label,
            fontsize=edge_fs)

    def _draw_unconnected_input(ix_localname, ix):
<<<<<<< HEAD
        g.node(ix.get_name(), shape='invhouse', penwidth=penwidth,
            fillcolor='skyblue', style='filled')
        g.edge(
=======
        g.node(
>>>>>>> dbd82a30
            ix.get_name(),
            shape='invhouse',
            penwidth=penwidth,
            fillcolor='firebrick',
            style='filled')
        g.edge(ix.get_name(), ix.get_module().get_name())

    def _draw_module_hyperparameter(m, h_localname, h):
        if h.has_value_assigned():
            label = h_localname + '=' + str(h.get_value())
        else:
            label = h_localname

        g.edge(h.get_name(), m.get_name(), label=label, fontsize=edge_fs)

    def _draw_dependent_hyperparameter_relations(h_dep):
        for h_localname, h in iteritems(h_dep._hyperps):
            if h.has_value_assigned():
                label = h_localname + '=' + str(h.get_value())
            else:
                label = h_localname

            g.edge(
                h.get_name(), h_dep.get_name(), label=label, fontsize=edge_fs)

    def _draw_module_hyperparameter_info(m):
        g.node(
            m.get_name(),
            xlabel="<" + '<br align="right"/>'.join([
                '<FONT POINT-SIZE="%s">' % h_fs + h_localname +
                ('=' + str(h.get_value()) if h.has_value_assigned() else '') +
                "</FONT>" for h_localname, h in iteritems(m.hyperps)
            ]) + ">")

    def _draw_output_terminal(ox_localname, ox):
<<<<<<< HEAD
        g.node(ox.get_name(), shape='house', penwidth=penwidth, 
            fillcolor='skyblue', style='filled')
        g.edge(
            ox.get_module().get_name(),
            ox.get_name())
=======
        g.node(
            ox.get_name(),
            shape='house',
            penwidth=penwidth,
            fillcolor='deepskyblue',
            style='filled')
        g.edge(ox.get_module().get_name(), ox.get_name())
>>>>>>> dbd82a30

    nodes = set()

    def fn(m):
        """Adds the module information to the graph that is local to the module.
        """
        nodes.add(m.get_name())
        for ix_localname, ix in iteritems(m.inputs):
            if ix.is_connected():
                _draw_connected_input(ix_localname, ix)
            else:
                _draw_unconnected_input(ix_localname, ix)

        if draw_hyperparameters:
            for h_localname, h in iteritems(m.hyperps):
                _draw_module_hyperparameter(m, h_localname, h)

        if draw_module_hyperparameter_info:
            _draw_module_hyperparameter_info(m)
        return False

    # generate most of the graph.
    co.traverse_backward(output_lst, fn)

    # drawing the hyperparameter graph.
    if draw_hyperparameters:
        hs = co.get_all_hyperparameters(output_lst)

        for h in hs:
            if isinstance(h, co.DependentHyperparameter):
                _draw_dependent_hyperparameter_relations(h)

<<<<<<< HEAD
            g.node(h.get_name(), fontsize=h_fs,
                fillcolor='darkseagreen3', style='filled')
=======
            g.node(
                h.get_name(),
                fontsize=h_fs,
                fillcolor='darkseagreen',
                style='filled')
>>>>>>> dbd82a30

    # add the output terminals.
    for m in co.extract_unique_modules(output_lst):
        for ox_localname, ox in iteritems(m.outputs):
            _draw_output_terminal(ox_localname, ox)

    # minor adjustments to attributes.
    for s in nodes:
<<<<<<< HEAD
        g.node(s, shape='rectangle', penwidth=penwidth, 
            fillcolor='lightpink2', style='filled')
=======
        g.node(
            s,
            shape='rectangle',
            penwidth=penwidth,
            fillcolor='goldenrod',
            style='filled')
>>>>>>> dbd82a30

    if print_to_screen or out_folderpath is not None:
        g.render(graph_name, out_folderpath, view=print_to_screen, cleanup=True)

<<<<<<< HEAD
def draw_graph_evolution(output_lst, hyperp_value_lst, out_folderpath, graph_name='graph',
        draw_hyperparameters=True, draw_io_labels=True, draw_module_hyperparameter_info=True, format='pdf'):

    draw_fn = lambda i, lst: draw_graph(lst,
=======

def draw_graph_evolution(output_lst,
                         hyperp_value_lst,
                         out_folderpath,
                         graph_name='graph',
                         draw_hyperparameters=True,
                         draw_io_labels=True,
                         draw_module_hyperparameter_info=True):

    def draw_fn(i):
        return draw_graph(
            output_lst,
>>>>>>> dbd82a30
            draw_hyperparameters=draw_hyperparameters,
            draw_io_labels=draw_io_labels,
            draw_module_hyperparameter_info=draw_module_hyperparameter_info,
            out_folderpath=out_folderpath,
            graph_name=graph_name + '-%d' % i,
            print_to_screen=False,
            format=format)

    draw_fn(0, [output_lst[0].module.inputs.values()[0].get_connected_output()])
    h_iter = co.unassigned_independent_hyperparameter_iterator(output_lst)
    for i, v in enumerate(hyperp_value_lst):
        h = h_iter.next()
        h.assign_value(v)
        lst = [output_lst[0].module.inputs.values()[0].get_connected_output()]
        draw_fn(i + 1, lst)
        

    filepath_lst = [
        ut.join_paths([out_folderpath, graph_name + '-%d.pdf' % i])
        for i in range(len(hyperp_value_lst) + 1)
    ]
    out_filepath = ut.join_paths([out_folderpath, graph_name + '.pdf'])

    cmd = " ".join(["pdftk"] + filepath_lst + ["cat", "output", out_filepath])
    ut.run_bash_command(cmd)

    for fp in filepath_lst:
        ut.delete_file(fp)


class LinePlot:

    def __init__(self, title=None, xlabel=None, ylabel=None):
        self.data = []
        self.title = title
        self.xlabel = xlabel
        self.ylabel = ylabel

        self.color_to_str = {'black': 'k', 'red': 'r'}
        self.line_type_to_str = {'solid': '-', 'dotted': ':', 'dashed': '--'}

    def add_line(self, xs, ys, label=None, err=None, color=None,
                 line_type=None):
        d = {
            "xs": xs,
            "ys": ys,
            "label": label,
            "err": err,
            "color": color,
            "line_type": line_type
        }
        self.data.append(d)

    def plot(self, show=True, fpath=None):
        f = plt.figure()
        for d in self.data:
            fmt = (self.color_to_str.get(d['color'], '') +
                   self.line_type_to_str.get(d['line_type'], ''))
            plt.errorbar(
                d['xs'], d['ys'], yerr=d['err'], label=d['label'], fmt=fmt)

        if self.title is not None:
            plt.title(self.title)
        if self.xlabel is not None:
            plt.xlabel(self.xlabel)
        if self.ylabel is not None:
            plt.ylabel(self.ylabel)

        if any([d['label'] is not None for d in self.data]):
            plt.legend(loc='best')

        if fpath is not None:
            f.savefig(fpath, bbox_inches='tight')
        if show:
            plt.show()
        return f<|MERGE_RESOLUTION|>--- conflicted
+++ resolved
@@ -11,12 +11,6 @@
 def running_max(vs):
     return np.maximum.accumulate(vs)
 
-<<<<<<< HEAD
-def draw_graph(output_lst, draw_hyperparameters=True, draw_io_labels=True,
-        draw_module_hyperparameter_info=True,
-        out_folderpath=None, graph_name='graph', print_to_screen=True,
-        format='pdf'):
-=======
 
 def draw_graph(output_lst,
                draw_hyperparameters=True,
@@ -25,7 +19,6 @@
                out_folderpath=None,
                graph_name='graph',
                print_to_screen=True):
->>>>>>> dbd82a30
     """Draws a graph representation of the current state of the search space.
 
     All edges are directed. An edge between two modules represents the output of
@@ -76,6 +69,7 @@
     edge_fs = '10'
     h_fs = '10'
     penwidth = '1'
+
     def _draw_connected_input(ix_localname, ix):
         ox = ix.get_connected_output()
         if not draw_io_labels:
@@ -97,13 +91,7 @@
             fontsize=edge_fs)
 
     def _draw_unconnected_input(ix_localname, ix):
-<<<<<<< HEAD
-        g.node(ix.get_name(), shape='invhouse', penwidth=penwidth,
-            fillcolor='skyblue', style='filled')
-        g.edge(
-=======
-        g.node(
->>>>>>> dbd82a30
+        g.node(
             ix.get_name(),
             shape='invhouse',
             penwidth=penwidth,
@@ -139,13 +127,6 @@
             ]) + ">")
 
     def _draw_output_terminal(ox_localname, ox):
-<<<<<<< HEAD
-        g.node(ox.get_name(), shape='house', penwidth=penwidth, 
-            fillcolor='skyblue', style='filled')
-        g.edge(
-            ox.get_module().get_name(),
-            ox.get_name())
-=======
         g.node(
             ox.get_name(),
             shape='house',
@@ -153,7 +134,6 @@
             fillcolor='deepskyblue',
             style='filled')
         g.edge(ox.get_module().get_name(), ox.get_name())
->>>>>>> dbd82a30
 
     nodes = set()
 
@@ -186,16 +166,11 @@
             if isinstance(h, co.DependentHyperparameter):
                 _draw_dependent_hyperparameter_relations(h)
 
-<<<<<<< HEAD
-            g.node(h.get_name(), fontsize=h_fs,
-                fillcolor='darkseagreen3', style='filled')
-=======
             g.node(
                 h.get_name(),
                 fontsize=h_fs,
                 fillcolor='darkseagreen',
                 style='filled')
->>>>>>> dbd82a30
 
     # add the output terminals.
     for m in co.extract_unique_modules(output_lst):
@@ -204,27 +179,16 @@
 
     # minor adjustments to attributes.
     for s in nodes:
-<<<<<<< HEAD
-        g.node(s, shape='rectangle', penwidth=penwidth, 
-            fillcolor='lightpink2', style='filled')
-=======
         g.node(
             s,
             shape='rectangle',
             penwidth=penwidth,
             fillcolor='goldenrod',
             style='filled')
->>>>>>> dbd82a30
 
     if print_to_screen or out_folderpath is not None:
         g.render(graph_name, out_folderpath, view=print_to_screen, cleanup=True)
 
-<<<<<<< HEAD
-def draw_graph_evolution(output_lst, hyperp_value_lst, out_folderpath, graph_name='graph',
-        draw_hyperparameters=True, draw_io_labels=True, draw_module_hyperparameter_info=True, format='pdf'):
-
-    draw_fn = lambda i, lst: draw_graph(lst,
-=======
 
 def draw_graph_evolution(output_lst,
                          hyperp_value_lst,
@@ -237,23 +201,19 @@
     def draw_fn(i):
         return draw_graph(
             output_lst,
->>>>>>> dbd82a30
             draw_hyperparameters=draw_hyperparameters,
             draw_io_labels=draw_io_labels,
             draw_module_hyperparameter_info=draw_module_hyperparameter_info,
             out_folderpath=out_folderpath,
             graph_name=graph_name + '-%d' % i,
-            print_to_screen=False,
-            format=format)
-
-    draw_fn(0, [output_lst[0].module.inputs.values()[0].get_connected_output()])
+            print_to_screen=False)
+
+    draw_fn(0)
     h_iter = co.unassigned_independent_hyperparameter_iterator(output_lst)
     for i, v in enumerate(hyperp_value_lst):
         h = h_iter.next()
         h.assign_value(v)
-        lst = [output_lst[0].module.inputs.values()[0].get_connected_output()]
-        draw_fn(i + 1, lst)
-        
+        draw_fn(i + 1)
 
     filepath_lst = [
         ut.join_paths([out_folderpath, graph_name + '-%d.pdf' % i])
