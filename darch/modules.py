import darch.core as co
import darch.utils as ut
from six import itervalues, iteritems
from six.moves import xrange
import copy
import itertools

class Empty(co.Module):
    def __init__(self, num_connections=1, scope=None, name=None):
        co.Module.__init__(self, scope, name)
        self.num_connections = num_connections
        if self.num_connections == 1:
            self._register_input("In")
            self._register_output("Out")
        else:
            for i in range(self.num_connections):
                self._register_input("In" + str(i))
                self._register_output("Out" + str(i))


    def forward(self):
        if self.num_connections == 1:
            self.outputs['Out'].val = self.inputs['In'].val
        else:
            for i in range(self.num_connections):
                self.outputs['Out' + str(i)].val = self.inputs['In' + str(i)].val


# NOTE: perhaps refactor to capture similarities between modules.
class SubstitutionModule(co.Module):
    def __init__(self, name, name_to_hyperp, sub_fn, 
            input_names, output_names, scope=None):
        co.Module.__init__(self, scope, name)

        for name in input_names:
            self._register_input(name)
        for name in output_names:
            self._register_output(name)
        for name, h in iteritems(name_to_hyperp):
            self._register_hyperparameter(h, name)
        
        self._sub_fn = sub_fn
        self._is_done = False
        self._update()

    def _update(self):
        if (not self._is_done) and all(h.is_set() for h in itervalues(self.hyperps)):
            argnames = self._sub_fn.__code__.co_varnames
            
            kwargs = {}
            for name, h in iteritems(self.hyperps):
                kwargs[name] = h.get_val()
            for name, ix in iteritems(self.inputs):
                if name in argnames:        
                    kwargs[name] = ix.val

            new_inputs, new_outputs = self._sub_fn(**kwargs)
            assert frozenset(new_inputs.keys()) == frozenset(self.inputs.keys())
            assert frozenset(new_outputs.keys()) == frozenset(self.outputs.keys())
                
            self.old_inputs = copy.copy(self.inputs)
            self.old_outputs = copy.copy(self.outputs)

            for name, new_ix in iteritems(new_inputs):
                old_ix = self.inputs[name]
                if old_ix.is_connected():
                    old_ix.reroute_connected_output(new_ix)                
                self.inputs[name] = new_ix

            for name, new_ox in iteritems(new_outputs):
                old_ox = self.outputs[name]
                if old_ox.is_connected():
                    old_ox.reroute_all_connected_inputs(new_ox)
                self.outputs[name] = new_ox
            
            self._is_done = True

def empty():
    return ut.m2io(Empty())

def substitution_module(name, name_to_hyperp, sub_fn, 
        input_names, output_names, scope):
    return ut.m2io(SubstitutionModule(name, 
        name_to_hyperp, sub_fn, input_names, output_names, scope))

def _get_name(name, default_name):
    return name if name is not None else default_name

def mimo_or(fn_lst, h_or, input_names, output_names, scope=None, name=None):
    def sub_fn(idx):
        return fn_lst[idx]()

    return substitution_module(_get_name(name, "Or"), 
        {'idx' : h_or}, sub_fn, input_names, output_names, scope)

def mimo_nested_repeat(fn_first, fn_iter, h_num_repeats, 
        input_names, output_names, scope=None, name=None):
    def sub_fn(num_reps):
        assert num_reps > 0
        inputs, outputs = fn_first()
        for _ in range(1, num_reps):
            inputs, outputs = fn_iter(inputs, outputs)
        return inputs, outputs
    
    return substitution_module(_get_name(name, "NestedRepeat"), 
        {'num_reps' : h_num_repeats}, sub_fn, input_names, output_names, scope)

def siso_nested_repeat(fn_first, fn_iter, h_num_repeats, scope=None, name=None):
    return mimo_nested_repeat(fn_first, fn_iter, h_num_repeats, ['In'], ['Out'], 
        scope=scope, name=_get_name(name, "SISONestedRepeat"))

def siso_or(fn_lst, h_or, scope=None, name=None):
    return mimo_or(fn_lst, h_or, ['In'], ['Out'], 
        scope=scope, name=_get_name(name, "SISOOr"))

# NOTE: how to do repeat in the general mimo case.
def siso_repeat(fn, h_num_repeats, scope=None, name=None):
    def sub_fn(num_reps):
        assert num_reps > 0
        inputs_lst = []
        outputs_lst = []
        for _ in range(num_reps):
            inputs, outputs = fn()
            inputs_lst.append(inputs)
            outputs_lst.append(outputs)

        for i in range(1, num_reps):
            prev_outputs = outputs_lst[i - 1]
            next_inputs = inputs_lst[i]
            next_inputs['In'].connect(prev_outputs['Out'])
        return (inputs_lst[0], outputs_lst[-1])

    return substitution_module(_get_name(name, "SISORepeat"), 
        {'num_reps' : h_num_repeats}, sub_fn, ['In'], ['Out'], scope)

def siso_optional(fn, h_opt, scope=None, name=None):
    def sub_fn(opt):
        return fn() if opt else ut.m2io(Empty())
        if opt:
            return fn()
        else:
            m = Empty()
            return (m.inputs, m.outputs)

    return substitution_module(_get_name(name, "SISOOptional"), 
        {'opt' : h_opt}, sub_fn, ['In'], ['Out'], scope)

# TODO: improve by not enumerating permutations
def siso_permutation(fn_lst, h_perm, scope=None, name=None):
    def sub_fn(perm_idx):
        g = itertools.permutations(range(len(fn_lst)))
        for _ in range(perm_idx + 1):
            idxs = next(g)

        inputs_lst = []
        outputs_lst = []
        for i in idxs:
            inputs, outputs = fn_lst[i]()
            inputs_lst.append(inputs)
            outputs_lst.append(outputs)

        for i in range(1, len(fn_lst)):
            prev_outputs = outputs_lst[i - 1]
            next_inputs = inputs_lst[i]

            # NOTE: to extend this, think about the connection structure.
            next_inputs['In'].connect(prev_outputs['Out'])
        return (inputs_lst[0], outputs_lst[-1])

    return substitution_module(_get_name(name, "SISOPermutation"),
        {'perm_idx' : h_perm}, sub_fn, ['In'], ['Out'], scope)    

def siso_split_combine(fn, combine_fn, h_num_splits, scope=None, name=None):
    def sub_fn(num_splits):
        inputs_lst, outputs_lst = zip(*[fn() for _ in xrange(num_splits)])
        c_inputs, c_outputs = combine_fn(num_splits)        

<<<<<<< HEAD
        i_inputs, i_outputs = ut.m2io( Empty() )
=======
        i_inputs, i_outputs = empty()
>>>>>>> f44acdec
        for i in xrange(num_splits):
            i_outputs['Out'].connect( inputs_lst[i]['In'] )
            c_inputs['In' + str(i)].connect( outputs_lst[i]['Out'] )
        return (i_inputs, c_outputs)

    return substitution_module(_get_name(name, "SISOSplitCombine"), 
        {'num_splits' : h_num_splits}, sub_fn, ['In'], ['Out'], scope)   

<<<<<<< HEAD
def Combine(fns, combine_fn, scope=None, name=None):
    if name == None:
        name = "Combine"

    def sub_fn():
        inputs_lst, outputs_lst = zip(*[fns[i]() for i in xrange(len(fns))])
        c_inputs, c_outputs = combine_fn(len(fns))        

        i_inputs, i_outputs = ut.m2io( Empty(num_connections=len(fns)) )
        for i in xrange(len(fns)):
            i_outputs['Out' + str(i)].connect( inputs_lst[i]['In' + str(i)] )
            c_inputs['In' + str(i)].connect( outputs_lst[i]['Out' + str(i)] )
        return (i_inputs, c_outputs)

    return SubstitutionModule(name, {}, sub_fn,
        ['In' + str(i) for i in xrange(len(fns))], ['Out'], scope)

def Selector(fn, h_selection, scope=None, name=None):
    if name == None:
        name = "Selector"
    
    def sub_fn(selection):
        return fn(selection)

    return SubstitutionModule(name, {'selection' : h_selection}, sub_fn,
        input_names, output_names, scope)

def SISOResidual(main_fn, res_fn, combine_fn):
=======
def siso_residual(main_fn, residual_fn, combine_fn):
>>>>>>> f44acdec
    (m_inputs, m_outputs) = main_fn()
    (r_inputs, r_outputs) = residual_fn()
    (c_inputs, c_outputs) = combine_fn()

<<<<<<< HEAD
    i_inputs, i_outputs = ut.m2io( Empty() )
=======
    i_inputs, i_outputs = empty()
>>>>>>> f44acdec
    i_outputs['Out'].connect( m_inputs['In'] )
    i_outputs['Out'].connect( r_inputs['In'] )

    m_outputs['Out'].connect( c_inputs['In0'] )
    r_outputs['Out'].connect( c_inputs['In1'] )

    return (i_inputs, c_outputs)

def siso_sequential(io_lst):
    assert len(io_lst) > 0

    prev_outputs = io_lst[0][1]
    for next_inputs, next_outputs in io_lst[1:]:
        prev_outputs['Out'].connect(next_inputs['In'])
        prev_outputs = next_outputs
    return io_lst[0][0], io_lst[-1][1]<|MERGE_RESOLUTION|>--- conflicted
+++ resolved
@@ -75,8 +75,8 @@
             
             self._is_done = True
 
-def empty():
-    return ut.m2io(Empty())
+def empty(num_connections=1):
+    return ut.m2io(Empty(num_connections))
 
 def substitution_module(name, name_to_hyperp, sub_fn, 
         input_names, output_names, scope):
@@ -175,11 +175,7 @@
         inputs_lst, outputs_lst = zip(*[fn() for _ in xrange(num_splits)])
         c_inputs, c_outputs = combine_fn(num_splits)        
 
-<<<<<<< HEAD
-        i_inputs, i_outputs = ut.m2io( Empty() )
-=======
         i_inputs, i_outputs = empty()
->>>>>>> f44acdec
         for i in xrange(num_splits):
             i_outputs['Out'].connect( inputs_lst[i]['In'] )
             c_inputs['In' + str(i)].connect( outputs_lst[i]['Out'] )
@@ -188,7 +184,6 @@
     return substitution_module(_get_name(name, "SISOSplitCombine"), 
         {'num_splits' : h_num_splits}, sub_fn, ['In'], ['Out'], scope)   
 
-<<<<<<< HEAD
 def Combine(fns, combine_fn, scope=None, name=None):
     if name == None:
         name = "Combine"
@@ -216,19 +211,12 @@
     return SubstitutionModule(name, {'selection' : h_selection}, sub_fn,
         input_names, output_names, scope)
 
-def SISOResidual(main_fn, res_fn, combine_fn):
-=======
 def siso_residual(main_fn, residual_fn, combine_fn):
->>>>>>> f44acdec
     (m_inputs, m_outputs) = main_fn()
     (r_inputs, r_outputs) = residual_fn()
     (c_inputs, c_outputs) = combine_fn()
 
-<<<<<<< HEAD
-    i_inputs, i_outputs = ut.m2io( Empty() )
-=======
     i_inputs, i_outputs = empty()
->>>>>>> f44acdec
     i_outputs['Out'].connect( m_inputs['In'] )
     i_outputs['Out'].connect( r_inputs['In'] )
 
