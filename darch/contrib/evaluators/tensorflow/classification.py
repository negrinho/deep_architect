--- conflicted
+++ resolved
@@ -90,15 +90,11 @@
         num_correct = tf.reduce_sum(tf.cast(correct_prediction, "float"))
 
         init = tf.global_variables_initializer()
-<<<<<<< HEAD
         # Setting the session to allow growth, so it doesn't allocate all GPU memory.
         gpu_ops = tf.GPUOptions(allow_growth=True)
         config = tf.ConfigProto(gpu_options=gpu_ops)
+        seqs = sl.SequenceTracker(abort_if_different_lengths=True)
         with tf.Session(config=config) as sess:
-=======
-        seqs = sl.SequenceTracker(abort_if_different_lengths=True)
-        with tf.Session() as sess:
->>>>>>> 9770118e
             sess.run(init)
 
             learning_rate_init = self.learning_rate_init if 'learning_rate_init' not in hs else hs['learning_rate_init'].val
