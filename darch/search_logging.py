--- conflicted
+++ resolved
@@ -141,9 +141,6 @@
         self.d = {}
 
     def append(self, d):
-<<<<<<< HEAD
-        for k, v in iteritems(d):
-=======
         """Append one additional data point to the sequences.
 
         If the dictionary contains keys that do not exist yet, a new sequence
@@ -160,7 +157,6 @@
                 the sequence.
         """
         for k, v in d.iteritems():
->>>>>>> 905f87b0
             assert type(k) == str and len(k) > 0
             if k not in self.d:
                 self.d[k] = []
