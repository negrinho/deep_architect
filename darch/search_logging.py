import json
import os
import shutil
import time
import darch.surrogates as su


def read_jsonfile(filepath):
    with open(filepath, 'r') as f:
        d = json.load(f)
        return d


def write_jsonfile(d, filepath, sort_keys=False):
    with open(filepath, 'w') as f:
        json.dump(d, f, indent=4, sort_keys=sort_keys)


def read_textfile(filepath, strip=True):
    with open(filepath, 'r') as f:
        lines = f.readlines()
        if strip:
            lines = [line.strip() for line in lines]
        return lines


def write_textfile(filepath, lines, append=False, with_newline=True):
    mode = 'a' if append else 'w'
    with open(filepath, mode) as f:
        for line in lines:
            f.write(line)
            if with_newline:
                f.write("\n")


def path_prefix(path):
    return os.path.split(path)[0]


def join_paths(paths):
    return os.path.join(*paths)


def path_exists(path):
    return os.path.exists(path)


def file_exists(path):
    return os.path.isfile(path)


def folder_exists(path):
    return os.path.isdir(path)


def create_folder(folderpath, abort_if_exists=True, create_parent_folders=False):
    assert not file_exists(folderpath)
    assert create_parent_folders or folder_exists(path_prefix(folderpath))
    assert not (abort_if_exists and folder_exists(folderpath))

    if not folder_exists(folderpath):
        os.makedirs(folderpath)


def delete_folder(folderpath, abort_if_nonempty=True, abort_if_notexists=True):
    assert folder_exists(folderpath) or (not abort_if_notexists)

    if folder_exists(folderpath):
        assert len(os.listdir(folderpath)) == 0 or (not abort_if_nonempty)
        shutil.rmtree(folderpath)
    else:
        assert not abort_if_notexists

<<<<<<< HEAD

def list_paths(folderpath, 
        ignore_files=False, ignore_dirs=False, 
        ignore_hidden_folders=True, ignore_hidden_files=True, ignore_file_exts=None, 
=======
def list_paths(folderpath,
        ignore_files=False, ignore_dirs=False,
        ignore_hidden_folders=True, ignore_hidden_files=True, ignore_file_exts=None,
>>>>>>> c4b701bc
        recursive=False, use_relative_paths=False):

    assert folder_exists(folderpath)

    path_list = []
    # enumerating all desired paths in a directory.
    for root, dirs, files in os.walk(folderpath):
        if ignore_hidden_folders:
            dirs[:] = [d for d in dirs if not d[0] == '.']
        if ignore_hidden_files:
            files = [f for f in files if not f[0] == '.']
        if ignore_file_exts != None:
            files = [f for f in files if not any([
                f.endswith(ext) for ext in ignore_file_exts])]

        # get only the path relative to this path.
        if not use_relative_paths:
            pref_root = root
        else:
            pref_root = os.path.relpath(root, folderpath)

        if not ignore_files:
            path_list.extend([join_paths([pref_root, f]) for f in files])
        if not ignore_dirs:
            path_list.extend([join_paths([pref_root, d]) for d in dirs])

        if not recursive:
            break
    return path_list

<<<<<<< HEAD

def list_files(folderpath, 
        ignore_hidden_folders=True, ignore_hidden_files=True, ignore_file_exts=None, 
=======
def list_files(folderpath,
        ignore_hidden_folders=True, ignore_hidden_files=True, ignore_file_exts=None,
>>>>>>> c4b701bc
        recursive=False, use_relative_paths=False):

    return list_paths(folderpath, ignore_dirs=True,
        ignore_hidden_folders=ignore_hidden_folders,
        ignore_hidden_files=ignore_hidden_files, ignore_file_exts=ignore_file_exts,
        recursive=recursive, use_relative_paths=use_relative_paths)

<<<<<<< HEAD
=======
def convert_between_time_units(x, src_units='seconds', dst_units='hours'):
    d = {}
    d['seconds'] = 1.0
    d['minutes'] = 60.0 * d['seconds']
    d['hours'] = 60.0 * d['minutes']
    d['days'] = 24.0 * d['hours']
    d['weeks'] = 7.0 * d['days']
    d['miliseconds'] = d['seconds'] * 1e-3
    d['microseconds'] = d['seconds'] * 1e-6
    d['nanoseconds'] = d['seconds'] * 1e-9
    return (x * d[src_units]) / d[dst_units]

def convert_between_byte_units(x, src_units='bytes', dst_units='megabytes'):
    units = ['bytes', 'kilobytes', 'megabytes', 'gigabytes', 'terabytes']
    assert (src_units in units) and (dst_units in units)
    return x / float(
        2 ** (10 * (units.index(dst_units) - units.index(src_units))))

class SequenceTracker:
    def __init__(self, abort_if_different_lengths=False):
        self.abort_if_different_lengths = abort_if_different_lengths
        self.d = {}

    def append(self, d):
        for k, v in d.iteritems():
            assert type(k) == str and len(k) > 0
            if k not in self.d:
                self.d[k] = []
            self.d[k].append(v)

        if self.abort_if_different_lengths:
            assert len(set([len(v) for v in self.d.itervalues()])) <= 1

    def get_dict(self):
        return dict(self.d)

class TimeTracker:
    def __init__(self):
        self.init_time = time.time()
        self.last_registered = self.init_time

    def time_since_creation(self, units='seconds'):
        now = time.time()
        elapsed = now - self.init_time
        return convert_between_time_units(elapsed, dst_units=units)

    def time_since_last_call(self, units='seconds'):
        now = time.time()
        elapsed = now - self.last_registered
        self.last_registered = now
        return convert_between_time_units(elapsed, dst_units=units)

class TimerManager:
    def __init__(self):
        self.init_time = time.time()
        self.last_registered = self.init_time
        self.name_to_timer = {}

    def create_timer(self, timer_name, abort_if_timer_exists=True):
        assert not abort_if_timer_exists or timer_name not in self.name_to_timer
        start_time = time.time()
        self.name_to_timer[timer_name] = {'start' : start_time, 'tick' : start_time}

    def create_timer_event(self, timer_name, event_name, abort_if_event_exists=True):
        assert not timer_name == 'tick'
        timer = self.name_to_timer[timer_name]
        assert not abort_if_event_exists or event_name not in timer
        timer[event_name] = time.time()

    def tick_timer(self, timer_name):
        self.name_to_timer[timer_name]['tick'] = time.time()

    def get_time_since_event(self, timer_name, event_name, units='seconds'):
        delta = time.time() - self.name_to_timer[timer_name][event_name]
        return convert_between_time_units(delta, dst_units=units)

    def get_time_between_events(self, timer_name,
            earlier_event_name, later_event_name, units='seconds'):
        timer = self.name_to_timer[timer_name]
        delta = timer[earlier_event_name] - timer[later_event_name]
        assert delta >= 0.0
        return convert_between_time_units(delta, dst_units=units)

    def get_time_since_last_tick(self, timer_name, units='seconds'):
        delta = time.time() - self.name_to_timer[timer_name]['tick']
        return convert_between_time_units(delta, dst_units=units)
>>>>>>> c4b701bc

class SearchLogger:
    def __init__(self, folderpath, search_name,
            resume_if_exists=False, delete_if_exists=False,
            make_search_name_unique_by_numbering=False, create_parent_folders=False):
        assert sum(x for x in [resume_if_exists, delete_if_exists,
            make_search_name_unique_by_numbering]) <= 1

        self.folderpath = folderpath
        if not make_search_name_unique_by_numbering:
            self.search_name = search_name
        else:
            cnt = 0
            while folder_exists(join_paths([folderpath, search_name + '-%d' % cnt])):
                cnt += 1
            self.search_name = search_name + '-%d' % cnt

        self.search_folderpath = join_paths([folderpath, self.search_name])
        self.search_data_folderpath = join_paths([self.search_folderpath, 'search_data'])
        self.all_evaluations_folderpath = join_paths([self.search_folderpath, 'evaluations'])
        # self.code_folderpath = join_paths([self.search_folderpath, 'code'])

        if folder_exists(self.search_folderpath):
            if resume_if_exists:
                eval_id = 0
                while True:
                    if folder_exists(join_paths([
                        self.all_evaluations_folderpath, 'x%d' % eval_id])):
                        eval_id += 1
                    else:
                        break
                self.current_evaluation_id = eval_id

            if delete_if_exists:
                delete_folder(self.search_folderpath, False, True)
                self._create_search_folders(create_parent_folders)
                self.current_evaluation_id = 0
        else:
            self._create_search_folders(create_parent_folders)
            self.current_evaluation_id = 0

    def _create_search_folders(self, create_parent_folders):
        create_folder(self.search_folderpath, create_parent_folders=create_parent_folders)
        create_folder(self.search_data_folderpath)
        create_folder(self.all_evaluations_folderpath)
        # create_folder(self.code_folderpath)

    def get_current_evaluation_logger(self):
        """
        # FIXME something called `get_current_...` creates a new instance? What does this do? Is this a `get_next_...`?
        """
        logger = EvaluationLogger(self.all_evaluations_folderpath, self.current_evaluation_id)
        self.current_evaluation_id += 1
        return logger

    def get_search_data_folderpath(self):
        # FIXME unnecessary method
        return self.search_data_folderpath


class EvaluationLogger:
    def __init__(self, all_evaluations_folderpath, evaluation_id):
        self.evaluation_folderpath = join_paths([
            all_evaluations_folderpath, 'x%d' % evaluation_id])
        self.user_data_folderpath = join_paths([self.evaluation_folderpath, 'user_data'])
        assert not folder_exists(self.evaluation_folderpath)
        create_folder(self.evaluation_folderpath)
        create_folder(self.user_data_folderpath)

        self.config_filepath = join_paths([self.evaluation_folderpath, 'config.json'])
        self.features_filepath = join_paths([self.evaluation_folderpath, 'features.json'])
        self.results_filepath = join_paths([self.evaluation_folderpath, 'results.json'])

    def log_config(self, hyperp_value_lst, searcher_evaluation_token):
        """
        Saves run configuration to a file.
        :param hyperp_value_lst: List of hyperparameters to try in the current run
        :type hyperp_value_lst: list of darch.core.Hyperparameter
        :param searcher_evaluation_token: # FIXME add documentation
        :type searcher_evaluation_token: # FIXME add documentation
        """
        assert not file_exists(self.config_filepath)
        config_d = {
            'hyperp_value_lst' : hyperp_value_lst,
            'searcher_evaluation_token' : searcher_evaluation_token}
        write_jsonfile(config_d, self.config_filepath)

    def log_features(self, inputs, outputs, hs):
        """
        # FIXME add documentation

        :param inputs: # FIXME add documentation
        :type inputs: dict[str,darch.core.Input]
        :param outputs: # FIXME add documentation
        :type outputs: dict[str,darch.core.Output]
        :param hs: # FIXME add documentation
        :type hs: # FIXME add documentation

        .. seealso:: :func:`darch.surrogates.extract_features`
        """
        assert not file_exists(self.features_filepath)
        feats = su.extract_features(inputs, outputs, hs)
        write_jsonfile(feats, self.features_filepath)

    def log_results(self, results):
<<<<<<< HEAD
        """
        # FIXME add documentation

        :param results: # FIXME add documentation (where do these come from? shouldn't be from contrib!)
        :type results: # FIXME add documetation
        """
=======
>>>>>>> c4b701bc
        assert (not file_exists(self.results_filepath))
        assert file_exists(self.config_filepath) and file_exists(self.features_filepath)
        assert isinstance(results, dict)
        write_jsonfile(results, self.results_filepath)

    def get_evaluation_folderpath(self):
        # FIXME unnecessary method
        return self.evaluation_folderpath

    def get_user_data_folderpath(self):
        # FIXME unnecessary method
        return self.user_data_folderpath


def read_evaluation_folder(evaluation_folderpath):
    """
    Read one evaluation file.

    :type evaluation_folderpath: str
    :rtype: dict[str,dict]

    .. seealso:: :func:`read_search_folder`
    """
    assert folder_exists(evaluation_folderpath)

    name_to_log = {}
    for name in ['config', 'features', 'results']:
        log_filepath = join_paths([evaluation_folderpath, name + '.json'])
        name_to_log[name] = read_jsonfile(log_filepath)
    return name_to_log


def read_search_folder(search_folderpath):
    """
    Read the evaluations for all the runs.

    :type search_folderpath: str
    :rtype: list of dict[str,dict]

    .. seealso:: :func:`read_evaluation_folder`
    """
    all_evaluations_folderpath = join_paths([search_folderpath, 'evaluations'])
    eval_id = 0
    log_lst = []
    while True:
        evaluation_folderpath = join_paths([all_evaluations_folderpath, 'x%d' % eval_id])
        if folder_exists(evaluation_folderpath):
            name_to_log = read_evaluation_folder(evaluation_folderpath)
            log_lst.append(name_to_log)
            eval_id += 1
        else:
            break
    return log_lst

# TODO: write error messages for the loggers, e.g., asserts.
# TODO: add some error checking or options to the read_log
# TODO: the traversal of the logging folders can be done better, e.g., some
# additional features.
# TODO: maybe move some of this file system manipulation to their own folder.
# TODO: integrate better the use of list files and list folders.
# TODO: check how to better integrate with the other models.
# TODO: add more user_data and functionality to load then.
# TODO: add the ability to have a function that is applied to each file type.
# TODO: read_evaluation_folder can be done in a more complicated manner
# that allows for some configs to not be present.<|MERGE_RESOLUTION|>--- conflicted
+++ resolved
@@ -71,16 +71,9 @@
     else:
         assert not abort_if_notexists
 
-<<<<<<< HEAD
-
-def list_paths(folderpath, 
-        ignore_files=False, ignore_dirs=False, 
-        ignore_hidden_folders=True, ignore_hidden_files=True, ignore_file_exts=None, 
-=======
 def list_paths(folderpath,
         ignore_files=False, ignore_dirs=False,
         ignore_hidden_folders=True, ignore_hidden_files=True, ignore_file_exts=None,
->>>>>>> c4b701bc
         recursive=False, use_relative_paths=False):
 
     assert folder_exists(folderpath)
@@ -111,14 +104,8 @@
             break
     return path_list
 
-<<<<<<< HEAD
-
-def list_files(folderpath, 
-        ignore_hidden_folders=True, ignore_hidden_files=True, ignore_file_exts=None, 
-=======
 def list_files(folderpath,
         ignore_hidden_folders=True, ignore_hidden_files=True, ignore_file_exts=None,
->>>>>>> c4b701bc
         recursive=False, use_relative_paths=False):
 
     return list_paths(folderpath, ignore_dirs=True,
@@ -126,8 +113,6 @@
         ignore_hidden_files=ignore_hidden_files, ignore_file_exts=ignore_file_exts,
         recursive=recursive, use_relative_paths=use_relative_paths)
 
-<<<<<<< HEAD
-=======
 def convert_between_time_units(x, src_units='seconds', dst_units='hours'):
     d = {}
     d['seconds'] = 1.0
@@ -214,7 +199,6 @@
     def get_time_since_last_tick(self, timer_name, units='seconds'):
         delta = time.time() - self.name_to_timer[timer_name]['tick']
         return convert_between_time_units(delta, dst_units=units)
->>>>>>> c4b701bc
 
 class SearchLogger:
     def __init__(self, folderpath, search_name,
@@ -320,15 +304,12 @@
         write_jsonfile(feats, self.features_filepath)
 
     def log_results(self, results):
-<<<<<<< HEAD
         """
         # FIXME add documentation
 
         :param results: # FIXME add documentation (where do these come from? shouldn't be from contrib!)
         :type results: # FIXME add documetation
         """
-=======
->>>>>>> c4b701bc
         assert (not file_exists(self.results_filepath))
         assert file_exists(self.config_filepath) and file_exists(self.features_filepath)
         assert isinstance(results, dict)
