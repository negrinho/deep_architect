--- conflicted
+++ resolved
@@ -1,10 +1,6 @@
-<<<<<<< HEAD
 from six.moves import xrange
 from collections import deque
 import random
-=======
-from six.moves import range
->>>>>>> 91556c7e
 import numpy as np
 import darch.hyperparameters as hp
 import darch.core as co
