from six import iteritems
import darch.core as co
import torch.nn as nn

class PyTModule(co.Module):
    def __init__(self, name, name_to_hyperp, compile_fn,
            input_names, output_names, scope=None):
        """
        :type name: str
        :type name_to_hyperp: dict[str,darch.core.Hyperparameter]
        :type compile_fn: (dict[str,darch.core.Input], dict[str,darch.core.Hyperparameter]) ->
                          ((dict[str,darch.core.Input]) -> dict[str,darch.core.Output], list[nn.Module])
        :type input_names: list[str]
        :type output_names: list[str]
        :type scope: darch.core.Scope | None
        """
        co.Module.__init__(self, scope, name)
        self._register(input_names, output_names, name_to_hyperp)
        self._compile_fn = compile_fn

    def _compile(self):
        input_name_to_val = self._get_input_values()
        hyperp_name_to_val = self._get_hyperp_values()
        self._fn, self.pyth_modules = self._compile_fn(input_name_to_val, hyperp_name_to_val)
        for pyth_m in self.pyth_modules:
            assert isinstance(pyth_m, nn.Module)

    def _forward(self):
        input_name_to_val = self._get_input_values()
        output_name_to_val = self._fn(input_name_to_val)
        self._set_output_values(output_name_to_val)

<<<<<<< HEAD
# NOTE: this is done for the case where all the PyTorch modules are created
=======
    def _update(self):
        pass

# NOTE: this is done for the case where all the PyTorch modules are created 
>>>>>>> 091cfec4
# using the helper here described, i.e., it assumes the existence of pyth_modules.
def _call_fn_on_pytorch_module(output_lst, fn):
    """
    :type output_lst: collections.Iterable[darch.core.Output]
    :type fn: (darch.core.Module) -> None
    """
    def fn_iter(mx):
        for pyth_m in mx.pyth_modules:
            fn(pyth_m)
        return False
    co.traverse_backward(output_lst, fn_iter)

def get_pytorch_modules(output_lst):
    all_modules = set()
    _call_fn_on_pytorch_module(output_lst, all_modules.add)
    return all_modules

def train(output_lst):
    """Applies :meth:`nn.Module.train` to all modules needed to compute the given outputs."""
    _call_fn_on_pytorch_module(output_lst, lambda pyth_m: pyth_m.train())

def eval(output_lst):
    """Applies :meth:`nn.Module.eval` to all modules needed to compute the given outputs."""
    _call_fn_on_pytorch_module(output_lst, lambda pyth_m: pyth_m.eval())

<<<<<<< HEAD
def cuda(output_lst):
    """Applies :meth:`nn.Module.cuda` to all modules needed to compute the given outputs."""
    _call_fn_on_pytorch_module(output_lst, lambda pyth_m: pyth_m.cuda())
=======
def cuda(output_lst, *args, **kwargs):
    _call_fn_on_pytorch_module(output_lst, lambda pyth_m: pyth_m.cuda(*args, **kwargs))
>>>>>>> 091cfec4

def cpu(output_lst):
    """Applies :meth:`nn.Module.cpu` to all modules needed to compute the given outputs."""
    _call_fn_on_pytorch_module(output_lst, lambda pyth_m: pyth_m.cpu())

def parameters(output_lst):
    pyth_modules = get_pytorch_modules(output_lst)
    ps = set()
    for pyth_m in pyth_modules:
        ps.update(pyth_m.parameters())
    return ps

class PyTNetContainer(nn.Module):
    """
    Darch wrapper for pytorch modules.
    """
    def __init__(self, name_to_input, name_to_output):
        """
        :type name_to_input: dict[str,darch.core.Input]
        :type name_to_output: dict[str,darch.core.Output]
        """
        nn.Module.__init__(self)

        self.name_to_output = name_to_output
        self.name_to_input = name_to_input
        self._module_seq = None
        self._is_compiled = False

    def __call__(self, input_to_val):
        return self.forward(input_to_val)

    # TODO: needs additional error checking to make sure that the set of
    # outputs is correct.
    def forward(self, name_to_val):
        if self._module_seq is None:
            self._module_seq = co.determine_module_eval_seq(self.name_to_input.values())

        input_name_to_val = {ix: name_to_val[name]
            for name, ix in iteritems(self.name_to_input)}
        co.forward(input_name_to_val, self._module_seq)
        output_name_to_val = {name: ox.val
            for name, ox in iteritems(self.name_to_output)}

        if not self._is_compiled:
            modules = get_pytorch_modules(self.name_to_output.values())
            for i, m in enumerate(modules):
                self.add_module(str(i), m)
            self._is_compiled = True
        return output_name_to_val<|MERGE_RESOLUTION|>--- conflicted
+++ resolved
@@ -30,14 +30,10 @@
         output_name_to_val = self._fn(input_name_to_val)
         self._set_output_values(output_name_to_val)
 
-<<<<<<< HEAD
-# NOTE: this is done for the case where all the PyTorch modules are created
-=======
     def _update(self):
         pass
 
-# NOTE: this is done for the case where all the PyTorch modules are created 
->>>>>>> 091cfec4
+# NOTE: this is done for the case where all the PyTorch modules are created
 # using the helper here described, i.e., it assumes the existence of pyth_modules.
 def _call_fn_on_pytorch_module(output_lst, fn):
     """
@@ -63,14 +59,9 @@
     """Applies :meth:`nn.Module.eval` to all modules needed to compute the given outputs."""
     _call_fn_on_pytorch_module(output_lst, lambda pyth_m: pyth_m.eval())
 
-<<<<<<< HEAD
-def cuda(output_lst):
-    """Applies :meth:`nn.Module.cuda` to all modules needed to compute the given outputs."""
-    _call_fn_on_pytorch_module(output_lst, lambda pyth_m: pyth_m.cuda())
-=======
+# TODO: this needs to be changed.
 def cuda(output_lst, *args, **kwargs):
     _call_fn_on_pytorch_module(output_lst, lambda pyth_m: pyth_m.cuda(*args, **kwargs))
->>>>>>> 091cfec4
 
 def cpu(output_lst):
     """Applies :meth:`nn.Module.cpu` to all modules needed to compute the given outputs."""
