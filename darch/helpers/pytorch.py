--- conflicted
+++ resolved
@@ -4,14 +4,7 @@
 
 
 class PyTModule(co.Module):
-<<<<<<< HEAD
-    """
-    Pytorch wrapper for darch module.
-    """
-    def __init__(self, name, name_to_hyperp, compile_fn, 
-=======
     def __init__(self, name, name_to_hyperp, compile_fn,
->>>>>>> c4b701bc
             input_names, output_names, scope=None):
         """
         :type name: str
@@ -38,12 +31,7 @@
         output_name_to_val = self._fn(input_name_to_val)
         self._set_output_values(output_name_to_val)
 
-<<<<<<< HEAD
-
-# NOTE: this is done for the case where all the PyTorch modules are created 
-=======
 # NOTE: this is done for the case where all the PyTorch modules are created
->>>>>>> c4b701bc
 # using the helper here described, i.e., it assumes the existence of pyth_modules.
 def _call_fn_on_pytorch_module(output_lst, fn):
     """
@@ -96,15 +84,11 @@
     Darch wrapper for pytorch modules.
     """
     def __init__(self, name_to_input, name_to_output):
-<<<<<<< HEAD
         """
         :type name_to_input: dict[str,darch.core.Input]
         :type name_to_output: dict[str,darch.core.Output]
         """
-        nn.Module.__init__(self)        
-=======
         nn.Module.__init__(self)
->>>>>>> c4b701bc
 
         self.name_to_output = name_to_output
         self.name_to_input = name_to_input
@@ -120,17 +104,10 @@
         if self._module_seq is None:
             self._module_seq = co.determine_module_eval_seq(self.name_to_input.values())
 
-<<<<<<< HEAD
         input_name_to_val = {ix: name_to_val[name]
             for name, ix in iteritems(self.name_to_input)}
         co.forward(input_name_to_val, self._module_seq)
         output_name_to_val = {name: ox.val
-=======
-        input_name_to_val = {ix : name_to_val[name]
-            for name, ix in iteritems(self.name_to_input)}
-        co.forward(input_name_to_val, self._module_seq)
-        output_name_to_val = {name : ox.val
->>>>>>> c4b701bc
             for name, ox in iteritems(self.name_to_output)}
 
         if not self._is_compiled:
