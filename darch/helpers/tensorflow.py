--- conflicted
+++ resolved
@@ -5,14 +5,10 @@
 
 
 class TFModule(co.Module):
-<<<<<<< HEAD
     """
     Tensorflow wrapper for darch modules.
     """
-    def __init__(self, name, name_to_hyperp, compile_fn, 
-=======
     def __init__(self, name, name_to_hyperp, compile_fn,
->>>>>>> c4b701bc
             input_names, output_names, scope=None):
         """
         :type name: str
@@ -65,11 +61,7 @@
             eval_feed.update(x.eval_feed)
         return False
     co.traverse_backward(output_lst, fn)
-<<<<<<< HEAD
-    return train_feed, eval_feed
-=======
     return (train_feed, eval_feed)
 
 def get_num_trainable_parameters():
-    return np.sum([np.prod(v.get_shape().as_list()) for v in tf.trainable_variables()])
->>>>>>> c4b701bc
+    return np.sum([np.prod(v.get_shape().as_list()) for v in tf.trainable_variables()])