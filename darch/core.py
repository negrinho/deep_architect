from collections import OrderedDict
from six import iterkeys, itervalues, iteritems

class OrderedSet:
    def __init__(self):
        self.d = OrderedDict()

    def add(self, x):
        if x not in self.d:
            self.d[x] = None

    def update(self, xs):
        for x in xs:
            if x not in self.d:
                self.d[x] = None

    def __len__(self):
        return len(self.d)

    def __iter__(self):
        for x in iterkeys(self.d):
            yield x
<<<<<<< HEAD
    
    def __contains__(self, item):
        return item in self.d
=======

    def __in__(self, x):
        return x in self.d
>>>>>>> 50585230

class Scope:
    """A scope keeps references to modules, hyperparameters, inputs, and outputs.

    A scope is used to help assign unique readable names to addressable objects.
    """
    def __init__(self):
        self.name_to_elem = OrderedDict()
        self.elem_to_name = OrderedDict()

    def register(self, name, elem):
        assert name not in self.name_to_elem
        self.name_to_elem[name] = elem
        self.elem_to_name[elem] = name

    def get_unused_name(self, prefix):
        i = 0
        while True:
            name = prefix + str(i)
            if name not in self.name_to_elem:
                break
            i += 1
        return name

    def get_name(self, elem):
        return self.elem_to_name[elem]

    def get_elem(self, name):
        return self.name_to_elem[name]

    @staticmethod
    def reset_default_scope():
        Scope.default_scope = Scope()

Scope.default_scope = Scope()

class Addressable:
    """Base class for classes whose objects have to be registered in a scope.

    Provides functionality to register objects in a scope object.
    """
    def __init__(self, scope, name):
        scope.register(name, self)
        self.scope = scope

    def __repr__(self):
        return self.get_name()

    def get_name(self):
        return self.scope.get_name(self)

    def _get_base_name(self):
        return self.__class__.__name__

class Hyperparameter(Addressable):
    """Base hyperparameter class.

    Specific hyperparameter types are created by extending this base class.
    Hyperparameters keep references to the modules that are dependent on them.
    """
    def __init__(self, scope=None, name=None):
        scope = scope if scope is not None else Scope.default_scope
        name = scope.get_unused_name('.'.join(
            ['H', (name if name is not None else self._get_base_name()) + '-']))
        Addressable.__init__(self, scope, name)

        self.set_done = False
        self.modules = OrderedSet()

    def is_set(self):
        return self.set_done

    def set_val(self, val):
        assert not self.set_done
        self._check_val(val)
        self.set_done = True
        self.val = val

        for m in self.modules:
            m._update()

    def get_val(self):
        assert self.set_done
        return self.val

    def _register_module(self, module):
        self.modules.add(module)

    def _check_val(self, val):
        raise NotImplementedError

class Input(Addressable):
    """An input is potentially connected to an output.

    Also check Output. Inputs and outputs are used to connect modules. Inputs
    are registered in the scope.
    """
    def __init__(self, module, scope, name):
        name = '.'.join([module.get_name(), 'I', name])
        Addressable.__init__(self, scope, name)

        self.module = module
        self.from_output = None

    def is_connected(self):
        return self.from_output is not None

    def get_connected_output(self):
        return self.from_output

    def get_module(self):
        return self.module

    def connect(self, from_output):
        assert isinstance(from_output, Output)
        assert self.from_output is None
        self.from_output = from_output
        from_output.to_inputs.append(self)

    def disconnect(self):
        assert self.from_output is not None
        self.from_output.to_inputs.remove(self)
        self.from_output = None

    def reroute_connected_output(self, to_input):
        assert isinstance(to_input, Input)
        old_ox = self.from_output
        self.disconnect()
        old_ox.connect(to_input)

class Output(Addressable):
    """An output is potentially connected to multiple inputs

    Also check Input. Inputs and outputs are used to connect modules. Outputs
    are registered in the scope.
    """
    def __init__(self, module, scope, name):
        name = '.'.join([module.get_name(), 'O', name])
        Addressable.__init__(self, scope, name)

        self.module = module
        self.to_inputs = []

    def is_connected(self):
        return len(self.to_inputs) > 0

    def get_connected_inputs(self):
        return self.to_inputs

    def get_module(self):
        return self.module

    def connect(self, to_input):
        to_input.connect(self)

    def disconnect_all(self):
        for ix in self.to_inputs:
            ix.disconnect()

    # NOTE: the inputs that self connects to are rerouted to a different output.
    def reroute_all_connected_inputs(self, from_output):
        for ix in self.to_inputs:
            ix.disconnect()
            ix.connect(from_output)

class Module(Addressable):
    """A module has inputs, outputs, and hyperparameters.
    """
    def __init__(self, scope=None, name=None):
        scope = scope if scope is not None else Scope.default_scope
        name = scope.get_unused_name('.'.join(
            ['M', (name if name is not None else self._get_base_name()) + '-']))
        Addressable.__init__(self, scope, name)

        self.inputs = OrderedDict()
        self.outputs = OrderedDict()
        self.hyperps = OrderedDict()
        self._is_compiled = False

    def _register_input(self, name):
        """Creates a new input with the chosen local name."""
        assert name not in self.inputs
        self.inputs[name] = Input(self, self.scope, name)

    def _register_output(self, name):
        """Creates a new output with the chosen local name."""
        assert name not in self.outputs
        self.outputs[name] = Output(self, self.scope, name)

    def _register_hyperparameter(self, h, name):
        """Registers an hyperparameter that the module depends on it."""
        assert isinstance(h, Hyperparameter) and name not in self.hyperps
        self.hyperps[name] = h
        h._register_module(self)

    def _register(self, input_names, output_names, name_to_hyperp):
        for name in input_names:
            self._register_input(name)
        for name in output_names:
            self._register_output(name)
        for name, h in iteritems(name_to_hyperp):
            self._register_hyperparameter(h, name)

    def _get_input_values(self):
        return {name : ix.val for name, ix in iteritems(self.inputs)}

    def _get_hyperp_values(self):
        return {name : h.val for name, h in iteritems(self.hyperps)}

    def _set_output_values(self, output_name_to_val):
        for name, val in iteritems(output_name_to_val):
            self.outputs[name].val = val

    def get_io(self):
        return (self.inputs, self.outputs)

    def get_hyperps(self):
        return self.hyperps

    def _update(self):
        """Called when an hyperparameter that the module depends on is set."""
        raise NotImplementedError

    def _compile(self):
        raise NotImplementedError

    def _forward(self):
        raise NotImplementedError

    def forward(self):
        """Computation done by the module after being specified.

        The first time forward is called, _compile is called to instantiate
        any parameters. These functions change the state.
        """
        if not self._is_compiled:
            self._compile()
            self._is_compiled = True
        self._forward()

def extract_unique_modules(input_or_output_lst):
    ms = OrderedSet()
    for x in input_or_output_lst:
        assert isinstance(x, (Input, Output))
        ms.add(x.get_module())
    return list(ms)

# assumes that the inputs provided are sufficient to evaluate all the network.
def determine_module_eval_seq(input_lst):
    """Computes the module forward evaluation sequence necessary to evaluate
    the computation graph starting from the provided inputs.

    In dynamic frameworks where forward is called multiple times, it is best
    to precompute the module evaluation sequence. Also see forward.
    """
    module_seq = []
    module_memo = set()
    input_memo = set(input_lst)
    ms = extract_unique_modules(input_lst)
    for m in ms:
        if m not in module_memo and all(ix in input_memo for ix in itervalues(m.inputs)):
            module_seq.append(m)
            module_memo.add(m)

            for ox in itervalues(m.outputs):
                ix_lst = ox.get_connected_inputs()
                input_memo.update(ix_lst)
                m_lst = [ix.get_module() for ix in ix_lst]
                ms.extend(m_lst)
    return module_seq

def traverse_backward(output_lst, fn):
    """Traverses the graph going backward, from outputs to inputs. The
    provided function is applied once to each module reached this way.

    Also see traverse_forward.
    """
    memo = set()
    ms = extract_unique_modules(output_lst)
    for m in ms:
        is_over = fn(m)
        if is_over:
            break
        else:
            for ix in itervalues(m.inputs):
                if ix.is_connected():
                    m_prev = ix.get_connected_output().get_module()
                    if m_prev not in memo:
                        memo.add(m_prev)
                        ms.append(m_prev)

def traverse_forward(input_lst, fn):
    """Traverses the graph going forward, from inputs to outputs. The
    provided function is applied once to each module reached this way.

    Also see traverse_backward.
    """
    memo = set()
    ms = extract_unique_modules(input_lst)
    for m in ms:
        is_over = fn(m)
        if is_over:
            break
        else:
            for ox in itervalues(m.outputs):
                if ox.is_connected():
                    for ix in ox.get_connected_inputs():
                        m_next = ix.get_module()
                        if m_next not in memo:
                            memo.add(m_next)
                            ms.append(m_next)

def is_specified(output_lst):
    """Checks if all the hyperparameters reachable by traversing backward from
    the outputs have been set.
    """
    is_spec = [True]
    def fn(module):
        for h in itervalues(module.hyperps):
            if not h.is_set():
                is_spec[0] = False
                return True
        return False
    traverse_backward(output_lst, fn)
    return is_spec[0]

def get_unset_hyperparameters(output_lst):
    """Gets all the hyperparameters that are not set yet.

    Setting an hyperparameter may lead to the creation of more hyperparameters,
    e.g., optional or repeat.
    """
    assert not is_specified(output_lst)
    hs = OrderedSet()
    def fn(module):
        for h in itervalues(module.hyperps):
            if not h.is_set():
                hs.add(h)
        return False
    traverse_backward(output_lst, fn)
    return hs

def forward(input_to_val, _module_seq=None):
    """Forward pass starting from the inputs.

    The forward computation of each module is called in the turn. For efficiency,
    in dynamic frameworks, the module evaluation sequence is best computed once
    and reused in each forward call.
    """
    if _module_seq is None:
        _module_seq = determine_module_eval_seq(input_to_val.keys())

    for ix, val in iteritems(input_to_val):
        ix.val = val

    for m in _module_seq:
        m.forward()
        for ox in itervalues(m.outputs):
            for ix in ox.get_connected_inputs():
                ix.val = ox.val

def get_unconnected_inputs(output_lst):
    ix_lst = []
    def fn(x):
        for ix in itervalues(x.inputs):
            if not ix.is_connected():
                ix_lst.append(ix)
        return False
    traverse_backward(output_lst, fn)
    return ix_lst

def get_unconnected_outputs(input_lst):
    ox_lst = []
    def fn(x):
        for ox in itervalues(x.outputs):
            if not ox.is_connected():
                ox_lst.append(ox)
        return False
    traverse_forward(input_lst, fn)
    return ox_lst<|MERGE_RESOLUTION|>--- conflicted
+++ resolved
@@ -20,15 +20,9 @@
     def __iter__(self):
         for x in iterkeys(self.d):
             yield x
-<<<<<<< HEAD
-    
+
     def __contains__(self, item):
         return item in self.d
-=======
-
-    def __in__(self, x):
-        return x in self.d
->>>>>>> 50585230
 
 class Scope:
     """A scope keeps references to modules, hyperparameters, inputs, and outputs.
